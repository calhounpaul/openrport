--- conflicted
+++ resolved
@@ -25,14 +25,8 @@
       - name: Test Build
         shell: bash
         run: |
-<<<<<<< HEAD
-          .github/scripts/start_rportd.sh
-          .github/scripts/start_rportd.sh
-=======
             .github/scripts/start_rportd.sh
             .github/scripts/start_rport.sh
->>>>>>> 93e65f92
-
       - name: Copy a new version to remote server
         shell: bash
         env:
