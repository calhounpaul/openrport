--- conflicted
+++ resolved
@@ -284,17 +284,15 @@
   ## For Sqlite full path to the sqlite3 file.
   #db_name = "/var/lib/rport/database.sqlite3"
 
-<<<<<<< HEAD
-[vault]
-  ## Global configuration of a vault configuration.
-
-  ## Full path to the sqlite3 database file used to store vault data.
-  #db_name = "/var/lib/rport/vault.sqlite3"
-=======
 [pushover]
   ## Pushover settings for sending push messages via Pushover.net. Currently used only for sending two-factor auth tokens.
   ## Learn more on https://oss.rport.io/docs/no13-messaging.html#pushover
   ## Required:
   #pushover_token = 'abc123'
   #pushover_user = 'user123'
->>>>>>> 57ee7538
+
+[vault]
+  ## Global configuration of a vault configuration.
+
+  ## Full path to the sqlite3 database file used to store vault data.
+  #db_name = "/var/lib/rport/vault.sqlite3"