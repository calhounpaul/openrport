package chserver

import (
	"context"
	"crypto/subtle"
	"encoding/json"
	"errors"
	"fmt"
	"io"
	"net"
	"net/http"
	"net/http/httputil"
	"net/url"
	"strings"
	"sync"
	"sync/atomic"
	"time"

	"github.com/pkg/sftp"

	"github.com/gorilla/websocket"
	"github.com/jpillora/requestlog"
	"golang.org/x/crypto/ssh"

	rportplus "github.com/realvnc-labs/rport/plus"
	alertingcap "github.com/realvnc-labs/rport/plus/capabilities/alerting"
	"github.com/realvnc-labs/rport/plus/capabilities/alerting/transformers"
	"github.com/realvnc-labs/rport/server/api/middleware"
	"github.com/realvnc-labs/rport/server/auditlog"
	"github.com/realvnc-labs/rport/server/chconfig"
	"github.com/realvnc-labs/rport/server/clients"
	"github.com/realvnc-labs/rport/server/clients/clientdata"
	chshare "github.com/realvnc-labs/rport/share"
	"github.com/realvnc-labs/rport/share/comm"
	"github.com/realvnc-labs/rport/share/logger"
	"github.com/realvnc-labs/rport/share/models"
	"github.com/realvnc-labs/rport/share/security"
)

const (
	ConnectionRequestTimeOut = 5 * 60 * time.Second

	ClientRequestsLog     = "requests"
	ClientPingsLog        = "ping"
	ClientMeasurementsLog = "measurements"
)

var (
	ClientRequestsLogEnabled = true
	ClientPingsLogEnabled    = false
)

var upgrader = websocket.Upgrader{
	ReadBufferSize:  1024,
	WriteBufferSize: 1024,
	CheckOrigin:     func(r *http.Request) bool { return true },
}

type ClientListener struct {
	logger  *logger.Logger
	server  *Server
	ctx     context.Context
	stopped atomic.Bool

	connStats         chshare.ConnStats
	httpServer        *chshare.HTTPServer
	reverseProxy      *httputil.ReverseProxy
	sshConfig         *ssh.ServerConfig
	requestLogOptions *requestlog.Options
	bannedClientAuths *security.BanList
	bannedIPs         *security.MaxBadAttemptsBanList

	clientIndexAutoIncrement int32

	// semaphore used to limit concurrent pending SSH connections
	inprogressSSHHandshakes chan struct{}

	mu sync.RWMutex
}

func (cl *ClientListener) log() (l *logger.Logger) {
	cl.mu.RLock()
	defer cl.mu.RUnlock()
	return cl.logger
}

func (cl *ClientListener) getCtx() (ctx context.Context) {
	cl.mu.RLock()
	defer cl.mu.RUnlock()
	return cl.ctx
}

func (cl *ClientListener) getClientService() (cs clients.ClientService) {
	cl.mu.RLock()
	defer cl.mu.RUnlock()
	return cl.server.clientService
}

func NewClientListener(server *Server, privateKey ssh.Signer) (*ClientListener, error) {
	config := server.config

	// semaphore to limit number of active pending SSH connections
	inprogressSSHHandshakes := make(chan struct{}, config.Server.MaxConcurrentSSHConnectionHandshakes)

	clog := logger.NewLogger("client-listener", config.Logging.LogOutput, config.Logging.LogLevel)
	cl := &ClientListener{
		server:                  server,
		httpServer:              chshare.NewHTTPServer(int(config.Server.MaxRequestBytesClient), clog),
		requestLogOptions:       config.InitRequestLogOptions(),
		bannedClientAuths:       security.NewBanList(time.Duration(config.Server.ClientLoginWait) * time.Second),
		inprogressSSHHandshakes: inprogressSSHHandshakes,
		logger:                  clog,
	}

	if config.Server.MaxFailedLogin > 0 && config.Server.BanTime > 0 {
		cl.bannedIPs = security.NewMaxBadAttemptsBanList(
			config.Server.MaxFailedLogin,
			time.Duration(config.Server.BanTime)*time.Second,
			cl.logger,
		)
	}

	// create ssh config
	cl.sshConfig = &ssh.ServerConfig{
		ServerVersion:    "SSH-" + chshare.ProtocolVersion + "-server",
		PasswordCallback: cl.authUser,
	}

	cl.sshConfig.AddHostKey(privateKey)

	// setup reverse proxy
	if config.Server.Proxy != "" {
		u, err := url.Parse(config.Server.Proxy)
		if err != nil {
			return nil, err
		}
		if u.Host == "" {
			return nil, fmt.Errorf("missing protocol: %s", u)
		}
		cl.reverseProxy = httputil.NewSingleHostReverseProxy(u)
		// always use proxy host
		cl.reverseProxy.Director = func(r *http.Request) {
			r.URL.Scheme = u.Scheme
			r.URL.Host = u.Host
			r.Host = u.Host
		}
	}

	return cl, nil
}

// authUser is responsible for validating the ssh user / password combination
func (cl *ClientListener) authUser(c ssh.ConnMetadata, password []byte) (*ssh.Permissions, error) {
	clientAuthID := c.User()

	if cl.bannedClientAuths.IsBanned(clientAuthID) {
		cl.log().Infof("Failed login attempt for client auth id %q, forcing to wait for %vs (%s)",
			clientAuthID,
			cl.server.config.Server.ClientLoginWait,
			cl.getIP(c.RemoteAddr()),
		)
		return nil, ErrTooManyRequests
	}

	clientAuth, err := cl.server.clientAuthProvider.Get(clientAuthID)
	if err != nil {
		return nil, err
	}

	ip := cl.getIP(c.RemoteAddr())
	// constant time compare is used for security reasons
	if clientAuth == nil || subtle.ConstantTimeCompare([]byte(clientAuth.Password), password) != 1 {
		cl.log().Debugf("Login failed for client auth id: %s", clientAuthID)
		cl.bannedClientAuths.Add(clientAuthID)
		if cl.bannedIPs != nil {
			cl.bannedIPs.AddBadAttempt(ip)
		}
		return nil, fmt.Errorf("invalid authentication for client auth id: %s", clientAuthID)
	}

	if cl.bannedIPs != nil {
		cl.bannedIPs.AddSuccessAttempt(ip)
	}
	return nil, nil
}

func (cl *ClientListener) getIP(addr net.Addr) string {
	addrStr := addr.String()
	host, _, err := net.SplitHostPort(addrStr)
	if err != nil {
		cl.log().Errorf("failed to split host port for %q: %v", addr, err)
		return addrStr
	}
	return host
}

func (cl *ClientListener) Start(ctx context.Context, listenAddr string) error {
	clLogger := cl.log()
	clLogger.Debugf("Client listener starting...")

	// save the server ctx for use when handling client ssh connections etc
	cl.ctx = ctx

	if cl.reverseProxy != nil {
		clLogger.Infof("Reverse proxy enabled")
	}
	clLogger.Infof("Listening on %s...", listenAddr)

	h := http.Handler(middleware.MaxBytes(http.HandlerFunc(cl.handleClient), cl.server.config.Server.MaxRequestBytesClient))
	if cl.bannedIPs != nil {
		h = security.RejectBannedIPs(cl.bannedIPs)(h)
	}
	h = requestlog.WrapWith(h, *cl.requestLogOptions)

	return cl.httpServer.GoListenAndServe(ctx, listenAddr, h)
}

// Wait waits for the http server to close
func (cl *ClientListener) Wait() error {
	cl.log().Debugf("client listener waiting...")
	err := cl.httpServer.Wait()
	cl.log().Debugf("client listener stopping...")
	cl.stopped.Store(true)
	return err
}

// Close forcibly closes the http server
func (cl *ClientListener) Close() error {
	err := cl.httpServer.Close()
	cl.stopped.Store(true)
	cl.log().Debugf("client listener stopped")
	return err
}

func (cl *ClientListener) handleClient(w http.ResponseWriter, r *http.Request) {
	cl.log().Debugf("Incoming client connection...")
	// websockets upgrade AND has rport prefix
	upgrade := strings.ToLower(r.Header.Get("Upgrade"))
	protocol := r.Header.Get("Sec-WebSocket-Protocol")
	if upgrade == "websocket" && strings.HasPrefix(protocol, "rport-") {
		if protocol == chshare.ProtocolVersion {
			cl.handleWebsocket(w, r)
			return
		}
		// print into server logs and silently fall-through
		cl.log().Infof("ignored client connection using protocol '%s', expected '%s'",
			protocol, chshare.ProtocolVersion)
	}
	// proxy target was provided
	if cl.reverseProxy != nil {
		cl.reverseProxy.ServeHTTP(w, r)
		return
	}

	w.WriteHeader(404)
	_, _ = w.Write([]byte{})
}

func (cl *ClientListener) nextClientIndex() int32 {
	return atomic.AddInt32(&cl.clientIndexAutoIncrement, 1)
}

func (cl *ClientListener) acceptSSHConnection(w http.ResponseWriter, req *http.Request) (sshConn *ssh.ServerConn, chans <-chan ssh.NewChannel, reqs <-chan *ssh.Request,
	clog *logger.DynamicLogger, err error) {

	// throttle concurrent connections
	// add to pending connections. will block if the chan is full
	cl.inprogressSSHHandshakes <- struct{}{}
	defer func() {
		// on handshake finished, remove from pending connections, which will allow another connection to take place
		<-cl.inprogressSSHHandshakes
	}()

	clog = logger.ForkToDynamicLogger(cl.log(), fmt.Sprintf("client#%d", cl.nextClientIndex()), true, false)
	clog.SetControl(ClientRequestsLog, ClientRequestsLogEnabled)
	clog.SetControl(ClientPingsLog, ClientPingsLogEnabled)

	clog.Debugf("Handling inbound web socket connection...")
	ts := time.Now()

	wsConn, err := upgrader.Upgrade(w, req, nil)
	if err != nil {
		clog.Debugf("Failed to upgrade (%s)", err)
		return nil, nil, nil, nil, err
	}
	conn := chshare.NewWebSocketConn(wsConn)
	// perform SSH handshake on net.Conn
	clog.Debugf("SSH Handshaking...")
	sshConn, chans, reqs, err = ssh.NewServerConn(conn, cl.sshConfig)
	if err != nil {
		if strings.Contains(err.Error(), "unexpected EOF") {
			clog.Debugf("Failed to handshake (client closed connection? - %s) from %s", err, conn.RemoteAddr().String())
		} else {
			clog.Debugf("Failed to handshake (%s) from %s", err, conn.RemoteAddr().String())
		}
		return nil, nil, nil, nil, err
	}
	clog.Debugf("SSH Handshake finished after %s", time.Since(ts))

	return sshConn, chans, reqs, clog, err
}

func (cl *ClientListener) receiveClientConnectionRequest(sshConn *ssh.ServerConn, reqs <-chan *ssh.Request, clog *logger.DynamicLogger) (connRequest *chshare.ConnectionRequest, r *ssh.Request, err error) {
	pendingRequestTimer := time.NewTimer(ConnectionRequestTimeOut)

	select {
	case r = <-reqs:
		pendingRequestTimer.Stop()

	case <-cl.getCtx().Done():
		pendingRequestTimer.Stop()
		return nil, nil, cl.ctx.Err()

	case <-pendingRequestTimer.C:
		errMsg := fmt.Sprintf("connection request timeout exceeded %0.2f sec", ConnectionRequestTimeOut.Seconds())
		clog.Debugf(errMsg)
		closeErr := sshConn.Close()
		if closeErr != nil {
			clog.Debugf("error on SSH connection close: %s", closeErr)
		}
		return nil, nil, errors.New(errMsg)
	}

	// it seems that nil requests are possible, so return an error
	if r == nil {
		return nil, nil, errors.New("received nil request from client")
	}

	if r.Type != "new_connection" {
		return nil, nil, errors.New("expecting connection request")
	}

	if len(r.Payload) > int(cl.server.config.Server.MaxRequestBytesClient) {
		return nil, nil, fmt.Errorf("request data exceeds the limit of %d bytes, actual size: %d", cl.server.config.Server.MaxRequestBytesClient, len(r.Payload))
	}

	connRequest, err = chshare.DecodeConnectionRequest(r.Payload)
	if err != nil {
		return nil, nil, fmt.Errorf("invalid connection request: %s", err)
	}

	return connRequest, r, nil
}

// handleWebsocket is responsible for handling the websocket connection
func (cl *ClientListener) handleWebsocket(w http.ResponseWriter, req *http.Request) {
	// keep the time from the initial client connection attempt
	ts1 := time.Now()

	sshConn, chans, reqs, clientLog, err := cl.acceptSSHConnection(w, req)
	if err != nil {
		return
	}

	// verify configuration
	clientLog.Debugf("Verifying configuration...")

	// first request to be received must be a connection request
	connRequest, r, err := cl.receiveClientConnectionRequest(sshConn, reqs, clientLog)
	if err != nil {
		cl.replyConnectionError(r, err)
		return
	}

	clientLog.Debugf("client version: %s", connRequest.Version)

	checkVersions(clientLog, connRequest.Version)

	// get the current client auth id
	clientAuthID := sshConn.User()

	clientID, err := cl.getClientID(connRequest.ID, cl.server.config, clientAuthID)
	if err != nil {
		cl.replyConnectionError(r, fmt.Errorf("could not get clientID: %s", err))
		return
	}

	ctx, cancel := context.WithCancel(cl.getCtx())
	defer cancel()

	client, err := cl.getClientService().StartClient(ctx, clientAuthID, clientID, sshConn, cl.server.config.Server.AuthMultiuseCreds, connRequest, clientLog.GetLogger())
	if err != nil {
		cl.replyConnectionError(r, err)
		return
	}
	clientLog.Debugf("Client service started for %s (%s) within %s", client.GetID(), client.GetName(), time.Since(ts1))

	ts2 := time.Now()

	cl.replyConnectionSuccess(r, connRequest.Remotes)
	cl.sendCapabilities(sshConn)
	// Now the client is fully connected and ready to create tunnels and execute command and scripts

	clientBanner := client.Banner()
	clientLog.Debugf("opened %s within %s", clientBanner, time.Since(ts2))

	// now run handler for other client requests and connections
	go cl.handleSSHRequests(clientLog, clientID, reqs)
	go cl.handleSSHChannels(clientLog.GetLogger(), chans)

	// wait until we're disconnected from the client
	if err = sshConn.Wait(); err != nil {
		clientLog.Debugf("sshConn.Wait() error: %s", err)
	}
	clientLog.Debugf("close %s", clientBanner)

	err = cl.getClientService().Terminate(client)
	if err != nil {
		cl.log().Errorf("could not terminate client: %s", err)
	}
}

// checkVersions print if client and server versions dont match.
func checkVersions(log *logger.DynamicLogger, clientVersion string) {
	if clientVersion == chshare.BuildVersion {
		return
	}

	v := clientVersion
	if v == "" {
		v = "<unknown>"
	}

	log.Infof("Client version (%s) differs from server version (%s)", v, chshare.BuildVersion)
}

func (cl *ClientListener) getClientID(reqID string, config *chconfig.Config, clientAuthID string) (string, error) {
	if reqID != "" {
		return reqID, nil
	}

	// use client auth id as client id if proper configs are set
	if !config.Server.AuthMultiuseCreds && config.Server.EquateClientauthidClientid {
		return clientAuthID, nil
	}

	return clientdata.NewClientID()
}

func (cl *ClientListener) replyConnectionSuccess(r *ssh.Request, remotes []*models.Remote) {
	replyPayload, err := json.Marshal(remotes)
	if err != nil {
		cl.log().Errorf("can't encode success reply payload")
		cl.replyConnectionError(r, err)
		return
	}

	err = r.Reply(true, replyPayload)
	if err != nil {
		cl.log().Errorf("error during connection success reply: %w", err)
	}
}

func (cl *ClientListener) replyConnectionError(r *ssh.Request, err error) {
	if r == nil {
		cl.log().Errorf("failed to send connection reply with error due to nil request")
		return
	}
	if err == nil {
		cl.log().Debugf("sending connection reply with nil error: %s", r.Type)
		err = r.Reply(false, nil)
		if err != nil {
			cl.log().Errorf("error during connection nil error reply: %w", err)
		}
		return
	}
	err = r.Reply(false, []byte(err.Error()))
	if err != nil {
		cl.log().Errorf("error during connection error reply: %w", err)
	}
}

func (cl *ClientListener) handleSSHRequests(clientLog *logger.DynamicLogger, clientID string, reqs <-chan *ssh.Request) {
	clientService := cl.getClientService()

	for r := range reqs {
		if cl.stopped.Load() {
			clientLog.Debugf("client listener has been stopped. stopping requests handler for %s", clientID)
			break
		}

		if len(r.Payload) > int(cl.server.config.Server.MaxRequestBytesClient) {
			clientLog.Errorf("%s:request data exceeds the limit of %d bytes, actual size: %d", comm.RequestTypeSaveMeasurement, cl.server.config.Server.MaxRequestBytesClient, len(r.Payload))
			continue
		}

		clientLog.NDebugf(ClientRequestsLog, "received request: %s from %s", r.Type, clientID)

		// TODO: (rs): these case handlers should be refactored into individual handling fns
		switch r.Type {

		// we shouldn't be receiving this. it means the client didn't receive the server's reply
		// to the previous connection request, so ask the client to reconnect.
		case "new_connection":
			clientLog.Debugf("received connection request on existing connection. asking the client to reconnect.")
			// IMPORTANT: the client is checking for the word "reconnect" in reply errors
			cl.replyConnectionError(r, errors.New("unexpected connection request. please reconnect"))
			client, err := clientService.GetRepo().GetActiveByID(clientID)
			if err != nil {
				clientLog.Debugf("unable to get client: %v", err)
				continue
			}
			if client == nil {
				clientLog.Debugf("client not found: %v", err)
				continue
			}
			clientLog.Debugf("terminating client due for reconnect")
			err = clientService.Terminate(client)
			if err != nil {
				clientLog.Debugf("failed to terminate client due for reconnect: %v", err)
			}
			continue

		case comm.RequestTypePing:
			var ts time.Time
			if ClientPingsLogEnabled {
				clientLog.NDebugf(ClientPingsLog, "ping received from: %s", clientID)
				ts = time.Now().UTC()
			}
			// ts := time.Now()
			_ = r.Reply(true, nil)
			err := clientService.SetLastHeartbeat(clientID, time.Now())
			if err != nil {
				clientLog.Errorf("Failed to save heartbeat: %s", err)
				continue
			}
			if ClientPingsLogEnabled {
				clientLog.NDebugf(ClientPingsLog, "ping for: %s done in %s", clientID, time.Since(ts))
			}

		case comm.RequestTypeCmdResult:
			clientLog.Debugf("saving command result from: %s", clientID)
			var ts time.Time
			if ClientRequestsLogEnabled {
				ts = time.Now().UTC()
			}

			job, err := cl.saveCmdResult(r.Payload)
			if err != nil {
				clientLog.Errorf("Failed to save cmd result: %s", err)
				continue
			}
			clientLog.Debugf("%s, Command result saved successfully.", job.LogPrefix())

			var auditLogEntry *auditlog.Entry
			if job.IsScript {
				auditLogEntry = cl.server.auditLog.Entry(auditlog.ApplicationClientScript, auditlog.ActionExecuteDone)
			} else {
				auditLogEntry = cl.server.auditLog.Entry(auditlog.ApplicationClientCommand, auditlog.ActionExecuteDone)
			}
			if job.MultiJobID != nil {
				auditLogEntry.WithID(*job.MultiJobID)
			} else {
				auditLogEntry.WithID(job.JID)
			}
			auditLogEntry.
				WithResponse(job).
				WithClientID(clientID).
				Save()

			if job.MultiJobID != nil {
				done := cl.server.jobsDoneChannel.Get(*job.MultiJobID)
				if done != nil {
					// to avoid blocking the exec - send job result in a new goroutine
					go func(done2 chan *models.Job, job2 *models.Job) {
						done2 <- job2
					}(done, job)
				}
			}
			if ClientRequestsLogEnabled {
				clientLog.NDebugf(ClientRequestsLog, "%s: command results request completed at %s in %s", clientID, time.Now().UTC(), time.Since(ts))
			}

		case comm.RequestTypeUpdatesStatus:
			clientLog.Debugf("setting updates status from: %s", clientID)
			var ts time.Time
			if ClientRequestsLogEnabled {
				ts = time.Now().UTC()
			}
			updatesStatus := &models.UpdatesStatus{}
			err := json.Unmarshal(r.Payload, updatesStatus)
			if err != nil {
				clientLog.Errorf("Failed to unmarshal updates status: %s", err)
				continue
			}
			err = clientService.SetUpdatesStatus(clientID, updatesStatus)
			if err != nil {
				clientLog.Errorf("Failed to save updates status: %s", err)
				continue
			}
			if ClientRequestsLogEnabled {
				clientLog.NDebugf(ClientRequestsLog, "%s: updates updated at %s in %s", clientID, time.Now().UTC(), time.Since(ts))
			}

		case comm.RequestTypeSaveMeasurement:
			// if server monitoring is disabled then do not save measurements even if received
			if !cl.server.config.Monitoring.Enabled {
				clientLog.Errorf("Received measurement when monitoring disabled. Measurement not saved.")
				continue
			}

			measurement := models.Measurement{}
			err := json.Unmarshal(r.Payload, &measurement)
			if err != nil {
				clientLog.Errorf("Failed to unmarshal save_measurement: %s", err)
				continue
			}
			measurement.ClientID = clientID
			measurement.Timestamp = time.Now().UTC()

<<<<<<< HEAD
			measurement.Timestamp = time.Now().UTC()
			cl.server.monitoringModule.Notify(measurement)
=======
			cl.server.monitoringQueue.Notify(measurement)
>>>>>>> 9bd4bef4

			if rportplus.IsPlusEnabled(cl.server.config.PlusConfig) {
				alertingCap := cl.server.plusManager.GetAlertingCapabilityEx()
				if alertingCap != nil {
					cl.sendMeasurementToAlertingService(alertingCap, &measurement, clientLog)
				}
			}
		case comm.RequestTypeIPAddresses:
			clientLog.Debugf("IP addresses update received from: %s, payload: %s", clientID, r.Payload)
			IPAddresses := &models.IPAddresses{}
			err := json.Unmarshal(r.Payload, IPAddresses)
			if err != nil {
				clientLog.Errorf("Failed to unmarshal IP addresses: %s", err)
				continue
			}
			IPAddresses.UpdatedAt = time.Now().UTC()
			err = clientService.SetIPAddresses(clientID, IPAddresses)
			if err != nil {
				clientLog.Errorf("Failed to save IPAddresses status: %s", err)
				continue
			}
		default:
			clientLog.Debugf("Unknown request: %s", r.Type)
		}
	}

	clientLog.Debugf("Client listener for %s stopped", clientID)
}

func (cl *ClientListener) sendMeasurementToAlertingService(
	alertingCap alertingcap.CapabilityEx,
	measurement *models.Measurement,
	clientLog *logger.DynamicLogger) {

	m, err := transformers.TransformRportMeasurementToMeasure(measurement)
	if err != nil {
		clientLog.Debugf("Failed to transform measurement: %v", err)
		return
	}

	as := alertingCap.GetService()

	err = as.PutMeasurement(m)
	if err != nil {
		clientLog.Debugf("Failed to send measurement to the alerting service: %v", err)
		return
	}
}

func (cl *ClientListener) saveCmdResult(respBytes []byte) (*models.Job, error) {
	resp := models.Job{}
	err := json.Unmarshal(respBytes, &resp)
	if err != nil {
		return nil, fmt.Errorf("failed to decode cmd result request: %s", err)
	}

	var wsJID string
	if resp.MultiJobID != nil {
		wsJID = *resp.MultiJobID
	} else {
		wsJID = resp.JID
	}
	ws := cl.server.uiJobWebSockets.Get(wsJID)
	if ws != nil {
		err := ws.WriteMessage(websocket.TextMessage, respBytes)
		if err != nil {
			cl.log().Errorf("%s, failed to write message to UI Web Socket: %v", resp.LogPrefix(), err)
			// proceed further
		}
	} else {
		cl.log().Debugf("%s, WS conn not found when saving command result. No active listeners connected", resp.LogPrefix())
	}

	err = cl.server.jobProvider.SaveJob(&resp)
	if err != nil {
		return nil, fmt.Errorf("failed to save job result: %s", err)
	}

	return &resp, nil
}

func (cl *ClientListener) handleSSHChannels(clientLog *logger.Logger, chans <-chan ssh.NewChannel) {
	for ch := range chans {
		ch := ch
		extraData := string(ch.ExtraData())
		stream, reqs, err := ch.Accept()
		if err != nil {
			clientLog.Debugf("Failed to accept stream: %s", err)
			continue
		}

		go func() {
			for req := range reqs {
				cl.handleReq(req, clientLog)
			}
		}()

		switch ch.ChannelType() {
		case "session":
			cl.handleSessionChannel(stream, clientLog)
		case models.ChannelStdout, models.ChannelStderr:
			go func() {
				err := cl.handleOutputChannel(ch.ChannelType(), ch.ExtraData(), clientLog, stream)
				if err != nil {
					clientLog.Errorf("Error handling output channel %s: %v", ch.ChannelType(), err)
				}
			}()
		default:
			// handle stream type
			connID := cl.connStats.New()
			go chshare.HandleTCPStream(clientLog.Fork("conn#%d", connID), &cl.connStats, stream, extraData)
		}
	}
}

type outputChannelData struct {
	JID        string            `json:"jid"`
	ClientID   string            `json:"client_id"`
	ClientName string            `json:"client_name"`
	Result     *models.JobResult `json:"result"`
}

func (cl *ClientListener) handleOutputChannel(typ string, jobData []byte, clientLog *logger.Logger, stream io.Reader) error {
	job := models.Job{}
	err := json.Unmarshal(jobData, &job)
	if err != nil {
		return err
	}

	var wsJID string
	if job.MultiJobID != nil {
		wsJID = *job.MultiJobID
	} else {
		wsJID = job.JID
	}

	ws := cl.server.uiJobWebSockets.Get(wsJID)

	ocd := outputChannelData{
		JID:        job.JID,
		ClientID:   job.ClientID,
		ClientName: job.ClientName,
	}

	data := make([]byte, 4096)
	for {
		n, err := stream.Read(data)
		if err != nil {
			if err == io.EOF {
				clientLog.Debugf("Output channel %s for %s stop: %v", typ, wsJID, err)
				break
			}
			return err
		}

		if ws != nil {
			switch typ {
			case models.ChannelStdout:
				ocd.Result = &models.JobResult{
					StdOut: string(data[:n]),
				}
			case models.ChannelStderr:
				ocd.Result = &models.JobResult{
					StdErr: string(data[:n]),
				}
			}
			err := ws.WriteNonFinalJSON(ocd)
			if err != nil {
				clientLog.Errorf("Failed to write message to UI Web Socket: %v", err)
				// proceed further
			}
		} else {
			clientLog.Debugf("WS conn not found handling output channel. No active listeners connected")
		}
	}
	return nil
}

func (cl *ClientListener) handleReq(req *ssh.Request, clientLog *logger.Logger) {
	ok := false
	switch req.Type {
	// https://datatracker.ietf.org/doc/html/draft-ietf-secsh-filexfer-02#section-2
	case "subsystem":
		if string(req.Payload[4:]) == "sftp" {
			ok = true
		}
	}
	if req.WantReply {
		err := req.Reply(ok, nil)
		if err != nil {
			clientLog.Errorf("Failed to send ssh reply: %v", err)
		}
	}
}

func (cl *ClientListener) handleSessionChannel(stream ssh.Channel, clientLog *logger.Logger) {
	server, err := sftp.NewServer(
		stream,
		sftp.ReadOnly(),
	)
	if err != nil {
		clientLog.Debugf("Failed to create sftp server: %s", err)
		return
	}

	if err := server.Serve(); err == io.EOF {
		e := server.Close()
		if e != nil {
			clientLog.Errorf("failed to close sftp server: %v", e)
		}
		clientLog.Debugf("sftp client exited session.")
	} else if err != nil {
		clientLog.Errorf("sftp server completed with error: %v", err)
	}
}

func (cl *ClientListener) sendCapabilities(conn *ssh.ServerConn) {
	payload, err := json.Marshal(cl.server.capabilities)
	if err != nil {
		cl.log().Errorf("can't encode capabilities payload")
		return
	}

	if _, _, err = conn.SendRequest(comm.RequestTypePutCapabilities, false, payload); err != nil {
		cl.log().Errorf("can't send capabilities: %v", err)
	}
}<|MERGE_RESOLUTION|>--- conflicted
+++ resolved
@@ -605,15 +605,11 @@
 				clientLog.Errorf("Failed to unmarshal save_measurement: %s", err)
 				continue
 			}
+
 			measurement.ClientID = clientID
 			measurement.Timestamp = time.Now().UTC()
 
-<<<<<<< HEAD
-			measurement.Timestamp = time.Now().UTC()
 			cl.server.monitoringModule.Notify(measurement)
-=======
-			cl.server.monitoringQueue.Notify(measurement)
->>>>>>> 9bd4bef4
 
 			if rportplus.IsPlusEnabled(cl.server.config.PlusConfig) {
 				alertingCap := cl.server.plusManager.GetAlertingCapabilityEx()
