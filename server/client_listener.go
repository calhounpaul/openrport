--- conflicted
+++ resolved
@@ -595,21 +595,13 @@
 				continue
 			}
 			measurement.ClientID = clientID
-<<<<<<< HEAD
-			measurement.Timestamp = time.Now().UTC()
-			cl.server.monitoringModule.Notify(measurement)
-=======
 
 			var ts time.Time
 			if ClientMeasurementsLogEnabled {
 				ts = time.Now().UTC()
 			}
-			err = cl.server.monitoringService.SaveMeasurement(context.Background(), measurement)
-			if err != nil {
-				clientLog.Errorf("Failed to save measurement for client %s: %s", clientID, err)
-				continue
-			}
->>>>>>> 6e818eb3
+			measurement.Timestamp = time.Now().UTC()
+			cl.server.monitoringModule.Notify(measurement)
 
 			if ClientMeasurementsLogEnabled {
 				clientLog.NDebugf(ClientRequestsLog, "%s: measurement saved at %s in %s", clientID, time.Now().UTC(), time.Since(ts))
