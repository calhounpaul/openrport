--- conflicted
+++ resolved
@@ -1880,7 +1880,7 @@
 
 func (al *APIListener) wrapStaticPassModeMiddleware(next http.HandlerFunc) http.HandlerFunc {
 	return func(w http.ResponseWriter, r *http.Request) {
-		if al.usersService.ProviderType == clientsauth.ProviderSourceStatic {
+		if al.usersService.ProviderType == enums.ProviderSourceStatic {
 			al.jsonError(w, errors2.APIError{
 				Code:    http.StatusBadRequest,
 				Message: "server runs on a static user-password pair, please use JSON file or database for user data",
@@ -2124,7 +2124,6 @@
 	}
 }
 
-<<<<<<< HEAD
 func (al *APIListener) handleVaultDeleteValue(w http.ResponseWriter, req *http.Request) {
 	id, err := al.readIntParam(routeParamVaultValueID, req)
 	if err != nil {
@@ -2133,18 +2132,6 @@
 			Code: http.StatusBadRequest,
 		})
 		return
-=======
-func (al *APIListener) wrapStaticPassModeMiddleware(next http.HandlerFunc) http.HandlerFunc {
-	return func(w http.ResponseWriter, r *http.Request) {
-		if al.usersService.ProviderType == enums.ProviderSourceStatic {
-			al.jsonError(w, errors2.APIError{
-				Code:    http.StatusBadRequest,
-				Message: "server runs on a static user-password pair, please use JSON file or database for user data",
-			})
-			return
-		}
-		next.ServeHTTP(w, r)
->>>>>>> a1a7d27e
 	}
 	if id == 0 {
 		al.jsonError(w, errors2.APIError{
