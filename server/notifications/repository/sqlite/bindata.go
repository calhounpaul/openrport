--- conflicted
+++ resolved
@@ -84,13 +84,8 @@
 		return nil, err
 	}
 
-<<<<<<< HEAD
 	info := bindataFileInfo{name: "001_init.down.sql", size: 29, mode: os.FileMode(0644), modTime: time.Unix(1688094241, 0)}
 	a := &asset{bytes: bytes, info: info, digest: [32]uint8{0x1e, 0xdc, 0x32, 0xb, 0xf2, 0x33, 0xb6, 0x50, 0x9e, 0x36, 0x9a, 0x12, 0x8c, 0xea, 0x4e, 0x29, 0x51, 0xab, 0x6d, 0x90, 0x1f, 0x8d, 0x6c, 0x7b, 0x4e, 0x7e, 0xf, 0x26, 0x3d, 0x48, 0x1a, 0x96}}
-=======
-	info := bindataFileInfo{name: "001_init.down.sql", size: 29, mode: os.FileMode(436), modTime: time.Unix(1687945510, 0)}
-	a := &asset{bytes: bytes, info: info}
->>>>>>> 3b95392b
 	return a, nil
 }
 
@@ -109,13 +104,8 @@
 		return nil, err
 	}
 
-<<<<<<< HEAD
-	info := bindataFileInfo{name: "001_init.up.sql", size: 1302, mode: os.FileMode(0644), modTime: time.Unix(1688104577, 0)}
+	info := bindataFileInfo{name: "001_init.up.sql", size: 1302, mode: os.FileMode(0644), modTime: time.Unix(1688526544, 0)}
 	a := &asset{bytes: bytes, info: info, digest: [32]uint8{0x2b, 0xe3, 0x53, 0x78, 0x94, 0x5e, 0x40, 0x31, 0xab, 0xe7, 0x91, 0x66, 0x0, 0x1c, 0xb, 0x6b, 0x93, 0x4c, 0xee, 0x3f, 0xc0, 0x31, 0xf9, 0xf2, 0x14, 0xea, 0x49, 0x29, 0x43, 0xb2, 0x14, 0x2c}}
-=======
-	info := bindataFileInfo{name: "001_init.up.sql", size: 1471, mode: os.FileMode(436), modTime: time.Unix(1688576488, 0)}
-	a := &asset{bytes: bytes, info: info}
->>>>>>> 3b95392b
 	return a, nil
 }
 
