--- conflicted
+++ resolved
@@ -38,13 +38,10 @@
 )
 
 type rMailer struct {
-<<<<<<< HEAD
-	config Config
-
-	l *logger.Logger
-=======
 	config    Config
 	doomQueue chan struct{}
+
+	l *logger.Logger
 }
 
 func (rm rMailer) Send(ctx context.Context, to []string, subject string, contentType ContentType, body string) error {
@@ -68,7 +65,6 @@
 		return err
 	}
 
->>>>>>> 3b95392b
 }
 
 func (rm rMailer) send(ctx context.Context, to []string, subject string, contentType ContentType, body string) error {
@@ -89,19 +85,12 @@
 		return fmt.Errorf("failed to create mail client: %s", err)
 	}
 
-<<<<<<< HEAD
 	rm.l.Debugf("dialing and sending mail message")
-	if err := client.DialAndSend(m); err != nil {
-		return fmt.Errorf("failed to send mail: %s", err)
-	}
-
-	rm.l.Debugf("sent smtp message: %v", m)
-
-=======
 	if err := client.DialAndSendWithContext(ctx, m); err != nil {
 		return fmt.Errorf("failed to send mail: %s", err)
 	}
->>>>>>> 3b95392b
+
+	rm.l.Debugf("sent smtp message: %v", m)
 	return nil
 }
 
@@ -150,26 +139,11 @@
 	Pass string
 }
 
-// TODO: (rs): remove this?
-// NewMailerFromSMTPConfig NewMailer gives you something that is thread safe and can send mail
-//func NewMailerFromSMTPConfig(smtpConfig chconfig.SMTPConfig, l *logger.Logger) (Mailer, error) {
-//	config, err := ConfigFromSMTPConfig(smtpConfig)
-//	if err != nil {
-//		return nil, fmt.Errorf("can't convert SMTPConfig to RMailerConfig: %v", err)
-//	}
-//
-//	return NewRMailer(config, l), nil
-//}
-
 func NewRMailer(config Config, l *logger.Logger) Mailer {
 	return rMailer{
-<<<<<<< HEAD
-		config: config,
-		l:      l,
-=======
 		config:    config,
 		doomQueue: make(chan struct{}, MaxHangingMailSends),
->>>>>>> 3b95392b
+		l:         l,
 	}
 }
 
