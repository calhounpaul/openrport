package rmailer

import (
	"bytes"
	"context"
	_ "embed"
	"fmt"
	"html/template"

	"github.com/realvnc-labs/rport/server/notifications"
	"github.com/realvnc-labs/rport/share/logger"
)

type consumer struct {
	mailer Mailer

	l *logger.Logger
}

//nolint:revive
func NewConsumer(mailer Mailer, l *logger.Logger) *consumer {
	return &consumer{mailer: mailer, l: l}
}

func (c consumer) Process(ctx context.Context, details notifications.NotificationDetails) error {
	content := details.Data.Content
	if ContentType(details.Data.ContentType) == ContentTypeTextHTML {
		var err error
		content, err = wrapWithTemplate(details.Data.Content)
		if err != nil {
			return fmt.Errorf("failed preparing notification to dispatch: %v", err)
		}
	}
<<<<<<< HEAD

	err := c.mailer.Send(details.Data.Recipients, details.Data.Subject, ContentType(details.Data.ContentType), content)
	if err != nil {
		c.l.Errorf("unable to send smtp message: %s, %v", details.RefID, err)
		return err
	}

	c.l.Debugf("sent message: %s", details.RefID)
	return nil
=======
	return c.mailer.Send(ctx, details.Data.Recipients, details.Data.Subject, ContentType(details.Data.ContentType), content)
>>>>>>> 3b95392b
}

func (c consumer) Target() notifications.Target {
	return notifications.TargetMail
}

//go:embed mailTemplate.tmpl
var mailTemplate string

func wrapWithTemplate(content string) (string, error) {
	tmpl, err := template.New("mail").Parse(mailTemplate)
	if err != nil {
		return "", err
	}

	var buf bytes.Buffer
	err = tmpl.Execute(&buf, struct {
		Body string
	}{Body: content})

	return buf.String(), err
}<|MERGE_RESOLUTION|>--- conflicted
+++ resolved
@@ -31,9 +31,7 @@
 			return fmt.Errorf("failed preparing notification to dispatch: %v", err)
 		}
 	}
-<<<<<<< HEAD
-
-	err := c.mailer.Send(details.Data.Recipients, details.Data.Subject, ContentType(details.Data.ContentType), content)
+	err := c.mailer.Send(ctx, details.Data.Recipients, details.Data.Subject, ContentType(details.Data.ContentType), content)
 	if err != nil {
 		c.l.Errorf("unable to send smtp message: %s, %v", details.RefID, err)
 		return err
@@ -41,9 +39,6 @@
 
 	c.l.Debugf("sent message: %s", details.RefID)
 	return nil
-=======
-	return c.mailer.Send(ctx, details.Data.Recipients, details.Data.Subject, ContentType(details.Data.ContentType), content)
->>>>>>> 3b95392b
 }
 
 func (c consumer) Target() notifications.Target {
