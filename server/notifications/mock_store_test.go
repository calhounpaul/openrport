package notifications_test

import (
	"context"
	"sync"

	"github.com/realvnc-labs/rport/server/notifications"
)

type MockStore struct {
	notifications map[string]notifications.NotificationDetails
	ch            map[notifications.Target]chan notifications.NotificationDetails
	sync.RWMutex
}

<<<<<<< HEAD
func (m *MockStore) SetDispatching(ctx context.Context, nid string) error {
	m.Lock()
	defer m.Unlock()

	n := m.notifications[nid]
	n.State = notifications.ProcessingStateDispatching
	m.notifications[nid] = n
	return nil
}

func (m *MockStore) SetDone(ctx context.Context, nid string) error {
=======
func (m *MockStore) LogDone(ctx context.Context, details notifications.NotificationDetails) error {
	return m.logDone(ctx, details.ID.ID())
}

func (m *MockStore) LogError(ctx context.Context, details notifications.NotificationDetails, out string) error {
	return m.logError(ctx, details.ID.ID(), out)
}

func (m *MockStore) logDone(_ context.Context, nid string) error {
>>>>>>> 3b95392b
	m.Lock()
	defer m.Unlock()

	n := m.notifications[nid]
	n.State = notifications.ProcessingStateDone
	m.notifications[nid] = n
	return nil
}

<<<<<<< HEAD
func (m *MockStore) SetError(ctx context.Context, nid string, error string) error {
=======
func (m *MockStore) logError(_ context.Context, nid string, error string) error {
>>>>>>> 3b95392b
	m.Lock()
	defer m.Unlock()

	n := m.notifications[nid]
	n.State = notifications.ProcessingStateError
	n.Out = error
	m.notifications[nid] = n
	return nil
}

func NewMockStore() *MockStore {
	return &MockStore{
		notifications: make(map[string]notifications.NotificationDetails),
		ch:            map[notifications.Target]chan notifications.NotificationDetails{},
	}
}

func (m *MockStore) NotificationStream(target notifications.Target) chan notifications.NotificationDetails {
	m.Lock()
	defer m.Unlock()
	ch, found := m.ch[target]
	notifications2 := m.notifications

	if !found {
		ch = make(chan notifications.NotificationDetails, len(notifications2))
		for _, n := range notifications2 {
			if n.Target == target {
				ch <- n
			}
		}

		m.ch[target] = ch
	}

	return ch
}

func (m *MockStore) Create(_ context.Context, notification notifications.NotificationDetails) error {
	m.Lock()
	m.notifications[notification.ID.ID()] = notification
	ch, found := m.ch[notification.Target]
	m.Unlock()

	if found {
		ch <- notification
	}

	return nil
}

func (m *MockStore) List(_ context.Context) ([]notifications.NotificationSummary, error) {
	m.RLock()
	defer m.RUnlock()

	tmp := make([]notifications.NotificationSummary, len(m.notifications))
	i := 0
	for _, n := range m.notifications {
		tmp[i] = notifications.NotificationSummary{
			State: n.State,
		}
		i++
	}
	return tmp, nil
}

func (m *MockStore) Details(_ context.Context, notificationID notifications.NotificationID) (notifications.NotificationDetails, bool, error) {
	m.RLock()
	defer m.RUnlock()

	details, found := m.notifications[notificationID.ID()]
	return details, found, nil
}

func (m *MockStore) Close() error {
	m.RLock()
	defer m.RUnlock()

	for _, ch := range m.ch {
		close(ch)
	}
	return nil
}<|MERGE_RESOLUTION|>--- conflicted
+++ resolved
@@ -13,29 +13,15 @@
 	sync.RWMutex
 }
 
-<<<<<<< HEAD
-func (m *MockStore) SetDispatching(ctx context.Context, nid string) error {
-	m.Lock()
-	defer m.Unlock()
-
-	n := m.notifications[nid]
-	n.State = notifications.ProcessingStateDispatching
-	m.notifications[nid] = n
-	return nil
-}
-
-func (m *MockStore) SetDone(ctx context.Context, nid string) error {
-=======
-func (m *MockStore) LogDone(ctx context.Context, details notifications.NotificationDetails) error {
+func (m *MockStore) SetDone(ctx context.Context, details notifications.NotificationDetails) error {
 	return m.logDone(ctx, details.ID.ID())
 }
 
-func (m *MockStore) LogError(ctx context.Context, details notifications.NotificationDetails, out string) error {
+func (m *MockStore) SetError(ctx context.Context, details notifications.NotificationDetails, out string) error {
 	return m.logError(ctx, details.ID.ID(), out)
 }
 
 func (m *MockStore) logDone(_ context.Context, nid string) error {
->>>>>>> 3b95392b
 	m.Lock()
 	defer m.Unlock()
 
@@ -45,11 +31,7 @@
 	return nil
 }
 
-<<<<<<< HEAD
-func (m *MockStore) SetError(ctx context.Context, nid string, error string) error {
-=======
 func (m *MockStore) logError(_ context.Context, nid string, error string) error {
->>>>>>> 3b95392b
 	m.Lock()
 	defer m.Unlock()
 
