package scheduler

import (
	"context"
	"time"

	"github.com/realvnc-labs/rport/share/logger"
)

type Task interface {
	Run(ctx context.Context) error
}

// Run runs the given task periodically with a given interval between executions.
func Run(ctx context.Context, log *logger.Logger, task Task, interval time.Duration) {
	log.Debugf("task running")
	tick := time.NewTicker(interval)
	for {
		select {
		case <-tick.C:
			log.Debugf("task started")
			if err := task.Run(ctx); err != nil {
				log.Errorf("finished with an error: %v.", err)
			}
			log.Debugf("task finished")
		case <-ctx.Done():
			tick.Stop()
<<<<<<< HEAD
			log.Debugf("context canceled %s", task)
			log.Debugf("task stopped")
=======
			log.Debugf("context canceled")
			log.Debugf("stopped")
>>>>>>> e34605d9
			return
		}
	}
}<|MERGE_RESOLUTION|>--- conflicted
+++ resolved
@@ -25,13 +25,8 @@
 			log.Debugf("task finished")
 		case <-ctx.Done():
 			tick.Stop()
-<<<<<<< HEAD
-			log.Debugf("context canceled %s", task)
+			log.Debugf("context canceled")
 			log.Debugf("task stopped")
-=======
-			log.Debugf("context canceled")
-			log.Debugf("stopped")
->>>>>>> e34605d9
 			return
 		}
 	}
