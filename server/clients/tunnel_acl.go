package clients

import (
	"fmt"
	"net"
	"strings"
)

const LocalHost string = "127.0.0.1"

type TunnelACL struct {
	AllowedIPs []net.IPNet
}

func (a *TunnelACL) AddACL(aclStr string) {
	lh, _ := parseIPNet(aclStr)
	a.AllowedIPs = append(a.AllowedIPs, *lh)
}

// CheckAccess returns true if connection from specified address is allowed
func (a TunnelACL) CheckAccess(addr *net.TCPAddr) bool {
	if len(a.AllowedIPs) == 0 {
		return true
	}
	for _, allowed := range a.AllowedIPs {
		if allowed.Contains(addr.IP) {
			return true
		}
	}
	return false
}

func ParseTunnelACL(str string) (*TunnelACL, error) {
	if str == "" {
		return nil, nil
	}

	acl := &TunnelACL{
		AllowedIPs: make([]net.IPNet, 0),
	}
	values := strings.Split(str, ",")
	for _, strVal := range values {
		ipNet, err := parseIPNet(strVal)
		if err != nil {
			return nil, err
		}

		acl.AllowedIPs = append(acl.AllowedIPs, *ipNet)
	}
	return acl, nil
}

<<<<<<< HEAD
func parseIPNet(strVal string) (*net.IPNet, error) {
	var ip net.IP
	var ipNet *net.IPNet
	var err error
	if strings.ContainsRune(strVal, '/') {
		ip, ipNet, err = net.ParseCIDR(strVal)
		if err != nil {
			return nil, err
=======
		if ip.Equal(net.IPv4zero) {
			return nil, fmt.Errorf("0.0.0.0 would allow access to everyone. If that's what you want, do not set the ACL")
		}

		if ipNet == nil {
			// if range is not specified, specify mask for one addr (/32)
			ipMask := net.IPv4Mask(255, 255, 255, 255)
			ipNet = &net.IPNet{IP: ip, Mask: ipMask}
>>>>>>> d8b47df8
		}
	} else {
		ip = net.ParseIP(strVal)
		if ip == nil {
			return nil, fmt.Errorf("invalid IP addr: %s", strVal)
		}
	}

	if ip.To4() == nil {
		return nil, fmt.Errorf("%s is not IPv4 address", strVal)
	}

	if ipNet == nil {
		// if range is not specified, specify mask for one addr (/32)
		ipMask := net.IPv4Mask(255, 255, 255, 255)
		ipNet = &net.IPNet{IP: ip, Mask: ipMask}
	}

	return ipNet, nil
}<|MERGE_RESOLUTION|>--- conflicted
+++ resolved
@@ -50,7 +50,6 @@
 	return acl, nil
 }
 
-<<<<<<< HEAD
 func parseIPNet(strVal string) (*net.IPNet, error) {
 	var ip net.IP
 	var ipNet *net.IPNet
@@ -59,16 +58,6 @@
 		ip, ipNet, err = net.ParseCIDR(strVal)
 		if err != nil {
 			return nil, err
-=======
-		if ip.Equal(net.IPv4zero) {
-			return nil, fmt.Errorf("0.0.0.0 would allow access to everyone. If that's what you want, do not set the ACL")
-		}
-
-		if ipNet == nil {
-			// if range is not specified, specify mask for one addr (/32)
-			ipMask := net.IPv4Mask(255, 255, 255, 255)
-			ipNet = &net.IPNet{IP: ip, Mask: ipMask}
->>>>>>> d8b47df8
 		}
 	} else {
 		ip = net.ParseIP(strVal)
@@ -81,11 +70,15 @@
 		return nil, fmt.Errorf("%s is not IPv4 address", strVal)
 	}
 
-	if ipNet == nil {
-		// if range is not specified, specify mask for one addr (/32)
-		ipMask := net.IPv4Mask(255, 255, 255, 255)
-		ipNet = &net.IPNet{IP: ip, Mask: ipMask}
-	}
+		if ip.Equal(net.IPv4zero) {
+			return nil, fmt.Errorf("0.0.0.0 would allow access to everyone. If that's what you want, do not set the ACL")
+		}
+
+		if ipNet == nil {
+			// if range is not specified, specify mask for one addr (/32)
+			ipMask := net.IPv4Mask(255, 255, 255, 255)
+			ipNet = &net.IPNet{IP: ip, Mask: ipMask}
+		}
 
 	return ipNet, nil
 }