package clients

import (
	"context"
	"strconv"
	"sync"
	"sync/atomic"
	"time"

	"golang.org/x/crypto/ssh"

	"github.com/cloudradar-monitoring/rport/server/api/users"
	"github.com/cloudradar-monitoring/rport/server/cgroups"
	"github.com/cloudradar-monitoring/rport/server/clients/clienttunnel"
	"github.com/cloudradar-monitoring/rport/share/clientconfig"
	"github.com/cloudradar-monitoring/rport/share/logger"
	"github.com/cloudradar-monitoring/rport/share/models"
	"github.com/cloudradar-monitoring/rport/share/random"
)

// now is used to stub time.Now in tests
var now = time.Now

type ConnectionState string

const (
	Connected    ConnectionState = "connected"
	Disconnected ConnectionState = "disconnected"
)

// Client represents client connection
type Client struct {
	// Declare 64-bit integer before 32-bit for alignment when compiling Go on 32-bit ARM platforms
	tunnelIDAutoIncrement int64

	ID                     string                 `json:"id"`
	SessionID              string                 `json:"session_id"`
	Name                   string                 `json:"name"`
	OS                     string                 `json:"os"`
	OSArch                 string                 `json:"os_arch"`
	OSFamily               string                 `json:"os_family"`
	OSKernel               string                 `json:"os_kernel"`
	OSFullName             string                 `json:"os_full_name"`
	OSVersion              string                 `json:"os_version"`
	OSVirtualizationSystem string                 `json:"os_virtualization_system"`
	OSVirtualizationRole   string                 `json:"os_virtualization_role"`
	CPUFamily              string                 `json:"cpu_family"`
	CPUModel               string                 `json:"cpu_model"`
	CPUModelName           string                 `json:"cpu_model_name"`
	CPUVendor              string                 `json:"cpu_vendor"`
	NumCPUs                int                    `json:"num_cpus"`
	MemoryTotal            uint64                 `json:"mem_total"`
	Timezone               string                 `json:"timezone"`
	Hostname               string                 `json:"hostname"`
	IPv4                   []string               `json:"ipv4"`
	IPv6                   []string               `json:"ipv6"`
	Tags                   []string               `json:"tags"`
	Version                string                 `json:"version"`
	Address                string                 `json:"address"`
	Tunnels                []*clienttunnel.Tunnel `json:"tunnels"`
	// DisconnectedAt is a time when a client was disconnected. If nil - it's connected.
	DisconnectedAt      *time.Time            `json:"disconnected_at"`
	LastHeartbeatAt     *time.Time            `json:"last_heartbeat_at"`
	ClientAuthID        string                `json:"client_auth_id"`
	AllowedUserGroups   []string              `json:"allowed_user_groups"`
	UpdatesStatus       *models.UpdatesStatus `json:"updates_status"`
	ClientConfiguration *clientconfig.Config  `json:"client_configuration"`

	Connection ssh.Conn        `json:"-"`
	Logger     *logger.Logger  `json:"-"`
	Context    context.Context `json:"-"`

	lock sync.Mutex
}

// CalculatedClient contains additional fields and is calculated on each request
type CalculatedClient struct {
	*Client
	Groups          []string        `json:"groups"`
	ConnectionState ConnectionState `json:"connection_state"`
}

func (c *Client) SetConnected() {
	c.Logger.Debugf("%s: set to connected at %s", c.ID, time.Now())
	c.DisconnectedAt = nil
}

func (c *Client) SetDisconnected(at *time.Time) {
	if c.Logger != nil {
		c.Logger.Debugf("%s: set to disconnected at %s", c.ID, *at)
	}
	c.DisconnectedAt = at
}

func (c *Client) ToCalculated(allGroups []*cgroups.ClientGroup) *CalculatedClient {
	clientGroups := []string{}
	for _, group := range allGroups {
		if c.BelongsTo(group) {
			clientGroups = append(clientGroups, group.ID)
		}
	}
	return &CalculatedClient{
		Client:          c,
		Groups:          clientGroups,
		ConnectionState: c.CalculateConnectionState(),
	}
}

// Obsolete returns true if a given client was disconnected longer than a given duration.
// If a given duration is nil - returns false (never obsolete).
func (c *Client) Obsolete(duration *time.Duration) bool {
	return duration != nil && c.DisconnectedAt != nil &&
		c.DisconnectedAt.Add(*duration).Before(now())
}

func (c *Client) Lock() {
	c.lock.Lock()
}

func (c *Client) Unlock() {
	c.lock.Unlock()
}

<<<<<<< HEAD
func (c *Client) FindTunnelByRemote(r *models.Remote) *clienttunnel.Tunnel {
	for _, curr := range c.Tunnels {
		if curr.Equals(r) {
			return curr
		}
	}
	return nil
}

func (c *Client) StartTunnel(
	r *models.Remote,
	acl *clienttunnel.TunnelACL,
	tunnelProxyConfig *clienttunnel.InternalTunnelProxyConfig,
	portDistributor *ports.PortDistributor) (t *clienttunnel.Tunnel, err error) {
	t = c.FindTunnelByRemote(r)
	// tunnel exists
	if t != nil {
		return t, nil
	}

	ctx := c.Context
	if r.AutoClose > 0 {
		// no need to cancel the ctx since it will be canceled by parent ctx or after given timeout
		ctx, _ = context.WithTimeout(ctx, r.AutoClose) // nolint: govet
	}

	startTunnelProxy := tunnelProxyConfig.Enabled && r.HTTPProxy
	if startTunnelProxy {
		t, err = c.startTunnelWithProxy(ctx, r, acl, tunnelProxyConfig, portDistributor)
		if err != nil {
			return nil, err
		}
	} else {
		t, err = c.startRegularTunnel(ctx, r, acl)
		if err != nil {
			return nil, err
		}
	}

	// in case tunnel auto-closed due to auto close - run background task to remove the tunnel from the list
	// TODO: consider to create a separate background task to terminate all inactive tunnels based on some deadline/lastActivity time
	if t.AutoClose > 0 {
		go cleanupOnAutoCloseDeadlineExceeded(ctx, t, c)
	}

	if t.IdleTimeoutMinutes > 0 {
		go terminateTunnelOnIdleTimeout(ctx, t, c)
	}

	c.Tunnels = append(c.Tunnels, t)
	return t, nil
}

func (c *Client) startRegularTunnel(ctx context.Context, r *models.Remote, acl *clienttunnel.TunnelACL) (*clienttunnel.Tunnel, error) {
	tunnelID := c.newTunnelID()

	t, err := clienttunnel.NewTunnel(c.Logger, c.Connection, tunnelID, *r, acl)
	if err != nil {
		return nil, err
	}

	err = t.Start(ctx)
	if err != nil {
		return nil, err
	}

	return t, nil
}

func (c *Client) startTunnelWithProxy(
	ctx context.Context,
	r *models.Remote,
	acl *clienttunnel.TunnelACL,
	tunnelProxyConfig *clienttunnel.InternalTunnelProxyConfig,
	portDistributor *ports.PortDistributor) (*clienttunnel.Tunnel, error) {
	proxyHost := ""
	proxyPort := ""
	var proxyACL *clienttunnel.TunnelACL

	c.Logger.Debugf("client %s will use tunnel with internal proxy", c.ID)

	// get values for tunnel proxy local host addr from original remote
	proxyHost = r.LocalHost
	proxyPort = r.LocalPort
	proxyACL = acl

	// reconfigure tunnel local host/addr to use 127.0.0.1 with a random port and make new acl
	r.LocalHost = "127.0.0.1"
	port, err := portDistributor.GetRandomPort(r.Protocol)
	if err != nil {
		return nil, err
	}
	r.LocalPort = strconv.Itoa(port)
	acl, _ = clienttunnel.ParseTunnelACL("127.0.0.1") // access to tunnel is only allowed from localhost

	tunnelID := c.newTunnelID()

	// original tunnel will use the reconfigured original remote
	t, err := clienttunnel.NewTunnel(c.Logger, c.Connection, tunnelID, *r, acl)
	if err != nil {
		return nil, err
	}

	// start the original tunnel before the proxy tunnel
	err = t.Start(ctx)
	if err != nil {
		return nil, err
	}

	// create new internal tunnel proxy listening at the original tunnel local host addr
	tunnelProxy := clienttunnel.NewInternalTunnelProxy(t, c.Logger, tunnelProxyConfig, proxyHost, proxyPort, proxyACL)
	c.Logger.Debugf("client %s starting tunnel proxy", c.ID)
	if err := tunnelProxy.Start(ctx); err != nil {
		c.Logger.Debugf("internal tunnel proxy could not be started, tunnel must be terminated: %v", err)
		if tErr := t.Terminate(true); tErr != nil {
			return nil, tErr
		}
		return nil, fmt.Errorf("tunnel started and terminated because of tunnel proxy start error")
	}

	t.InternalTunnelProxy = tunnelProxy

	// reconfigure original tunnel remote host addr to be the new internal proxy
	t.Remote.LocalHost = t.InternalTunnelProxy.Host
	t.Remote.LocalPort = t.InternalTunnelProxy.Port

	c.Logger.Debugf("client %s started tunnel proxy: %+v", c.ID, t)

	return t, nil
}

func cleanupOnAutoCloseDeadlineExceeded(ctx context.Context, t *clienttunnel.Tunnel, c *Client) {
	<-ctx.Done()
	// DeadlineExceeded err is expected when tunnel AutoClose period is reached, otherwise skip cleanup
	if ctx.Err() == context.DeadlineExceeded {
		c.cleanupAfterAutoClose(t)
	}
}

func terminateTunnelOnIdleTimeout(ctx context.Context, t *clienttunnel.Tunnel, c *Client) {
	idleTimeout := time.Duration(t.IdleTimeoutMinutes) * time.Minute
	timer := time.NewTimer(idleTimeout)
	for {
		select {
		case <-ctx.Done():
			if !timer.Stop() {
				<-timer.C
			}
			return
		case <-timer.C:
			sinceLastActive := time.Since(t.LastActive())
			if sinceLastActive > idleTimeout {
				c.Logger.Infof("Terminating... inactivity period is reached: %d minute(s)", t.IdleTimeoutMinutes)
				_ = t.Terminate(true)
				c.cleanupAfterAutoClose(t)
				return
			}
			timer.Reset(idleTimeout - sinceLastActive)
		}
	}
}

func (c *Client) cleanupAfterAutoClose(t *clienttunnel.Tunnel) {
	c.Lock()
	defer c.Unlock()

	//stop tunnel proxy
	if t.InternalTunnelProxy != nil {
		if err := t.InternalTunnelProxy.Stop(c.Context); err != nil {
			c.Logger.Errorf("error while stopping tunnel proxy: %v", err)
		}
	}

	c.removeTunnelByID(t.ID)

	// TODO: (rs): should we be saving the client after the auto close? check with TH?
	c.Logger.Debugf("tunnel with id=%s removed", t.ID)
}

func (c *Client) TerminateTunnel(t *clienttunnel.Tunnel, force bool) error {
	c.Logger.Infof("Terminating tunnel %s (force: %v) ...", t.ID, force)
	err := t.Terminate(force)
	if err != nil {
		return err
	}
	if t.InternalTunnelProxy != nil {
		if err := t.InternalTunnelProxy.Stop(c.Context); err != nil {
			return err
		}
	}
	c.removeTunnelByID(t.ID)
	return nil
}

func (c *Client) FindTunnel(id string) *clienttunnel.Tunnel {
	for _, curr := range c.Tunnels {
		if curr.ID == id {
			return curr
		}
	}
	return nil
=======
func (c *Client) NewTunnelID() (tunnelID string) {
	tunnelID = strconv.FormatInt(c.generateNewTunnelID(), 10)
	return tunnelID
>>>>>>> 289e80c4
}

func (c *Client) newTunnelID() (tunnelID string) {
	tunnelID = strconv.FormatInt(c.generateNewTunnelID(), 10)
	return tunnelID
}

func (c *Client) generateNewTunnelID() int64 {
	return atomic.AddInt64(&c.tunnelIDAutoIncrement, 1)
}

func (c *Client) RemoveTunnelByID(tunnelID string) {
	result := make([]*clienttunnel.Tunnel, 0)
	for _, curr := range c.Tunnels {
		if curr.ID != tunnelID {
			result = append(result, curr)
		}
	}
	c.Tunnels = result
}

func (c *Client) Banner() string {
	banner := c.ID
	if c.Name != "" {
		banner += " (" + c.Name + ")"
	}
	if len(c.Tags) != 0 {
		for _, t := range c.Tags {
			banner += " #" + t
		}
	}
	return banner
}

func (c *Client) Close() error {
	// The tunnels are closed automatically when ssh connection is closed.
	return c.Connection.Close()
}

func (c *Client) BelongsToOneOf(groups []*cgroups.ClientGroup) bool {
	for _, cur := range groups {
		if c.BelongsTo(cur) {
			return true
		}
	}
	return false
}

func (c *Client) BelongsTo(group *cgroups.ClientGroup) bool {
	p := group.Params
	if p.HasNoParams() {
		return false
	}
	if !p.ClientID.MatchesOneOf(c.ID) {
		return false
	}
	if !p.Name.MatchesOneOf(c.Name) {
		return false
	}
	if !p.OS.MatchesOneOf(c.OS) {
		return false
	}
	if !p.OSArch.MatchesOneOf(c.OSArch) {
		return false
	}
	if !p.OSFamily.MatchesOneOf(c.OSFamily) {
		return false
	}
	if !p.OSKernel.MatchesOneOf(c.OSKernel) {
		return false
	}
	if !p.Hostname.MatchesOneOf(c.Hostname) {
		return false
	}
	if !p.IPv4.MatchesOneOf(c.IPv4...) {
		return false
	}
	if !p.IPv6.MatchesOneOf(c.IPv6...) {
		return false
	}
	if !p.Tag.MatchesOneOf(c.Tags...) {
		return false
	}
	if !p.Version.MatchesOneOf(c.Version) {
		return false
	}
	if !p.Address.MatchesOneOf(c.Address) {
		return false
	}
	if !p.ClientAuthID.MatchesOneOf(c.ClientAuthID) {
		return false
	}
	return true
}

func (c *Client) CalculateConnectionState() ConnectionState {
	if c.DisconnectedAt == nil {
		return Connected
	}
	return Disconnected
}

// HasAccessViaUserGroups returns true if at least one of given user groups has access to a current client.
func (c *Client) HasAccessViaUserGroups(userGroups []string) bool {
	for _, curUserGroup := range userGroups {
		if curUserGroup == users.Administrators {
			return true
		}
		for _, allowedGroup := range c.AllowedUserGroups {
			if allowedGroup == curUserGroup {
				return true
			}
		}
	}

	return false
}

// UserGroupHasAccessViaClientGroup returns true if the user is member of a user group that has access to a client
// group the current client is member of
func (c *Client) UserGroupHasAccessViaClientGroup(userGroups []string, allClientGroups []*cgroups.ClientGroup) bool {
	for _, clientGroup := range allClientGroups {
		if c.BelongsTo(clientGroup) && clientGroup.OneOfUserGroupsIsAllowed(userGroups) {
			return true
		}
	}
	return false
}

// NewClientID generates a new client ID.
func NewClientID() (string, error) {
	return random.UUID4()
}<|MERGE_RESOLUTION|>--- conflicted
+++ resolved
@@ -121,216 +121,7 @@
 	c.lock.Unlock()
 }
 
-<<<<<<< HEAD
-func (c *Client) FindTunnelByRemote(r *models.Remote) *clienttunnel.Tunnel {
-	for _, curr := range c.Tunnels {
-		if curr.Equals(r) {
-			return curr
-		}
-	}
-	return nil
-}
-
-func (c *Client) StartTunnel(
-	r *models.Remote,
-	acl *clienttunnel.TunnelACL,
-	tunnelProxyConfig *clienttunnel.InternalTunnelProxyConfig,
-	portDistributor *ports.PortDistributor) (t *clienttunnel.Tunnel, err error) {
-	t = c.FindTunnelByRemote(r)
-	// tunnel exists
-	if t != nil {
-		return t, nil
-	}
-
-	ctx := c.Context
-	if r.AutoClose > 0 {
-		// no need to cancel the ctx since it will be canceled by parent ctx or after given timeout
-		ctx, _ = context.WithTimeout(ctx, r.AutoClose) // nolint: govet
-	}
-
-	startTunnelProxy := tunnelProxyConfig.Enabled && r.HTTPProxy
-	if startTunnelProxy {
-		t, err = c.startTunnelWithProxy(ctx, r, acl, tunnelProxyConfig, portDistributor)
-		if err != nil {
-			return nil, err
-		}
-	} else {
-		t, err = c.startRegularTunnel(ctx, r, acl)
-		if err != nil {
-			return nil, err
-		}
-	}
-
-	// in case tunnel auto-closed due to auto close - run background task to remove the tunnel from the list
-	// TODO: consider to create a separate background task to terminate all inactive tunnels based on some deadline/lastActivity time
-	if t.AutoClose > 0 {
-		go cleanupOnAutoCloseDeadlineExceeded(ctx, t, c)
-	}
-
-	if t.IdleTimeoutMinutes > 0 {
-		go terminateTunnelOnIdleTimeout(ctx, t, c)
-	}
-
-	c.Tunnels = append(c.Tunnels, t)
-	return t, nil
-}
-
-func (c *Client) startRegularTunnel(ctx context.Context, r *models.Remote, acl *clienttunnel.TunnelACL) (*clienttunnel.Tunnel, error) {
-	tunnelID := c.newTunnelID()
-
-	t, err := clienttunnel.NewTunnel(c.Logger, c.Connection, tunnelID, *r, acl)
-	if err != nil {
-		return nil, err
-	}
-
-	err = t.Start(ctx)
-	if err != nil {
-		return nil, err
-	}
-
-	return t, nil
-}
-
-func (c *Client) startTunnelWithProxy(
-	ctx context.Context,
-	r *models.Remote,
-	acl *clienttunnel.TunnelACL,
-	tunnelProxyConfig *clienttunnel.InternalTunnelProxyConfig,
-	portDistributor *ports.PortDistributor) (*clienttunnel.Tunnel, error) {
-	proxyHost := ""
-	proxyPort := ""
-	var proxyACL *clienttunnel.TunnelACL
-
-	c.Logger.Debugf("client %s will use tunnel with internal proxy", c.ID)
-
-	// get values for tunnel proxy local host addr from original remote
-	proxyHost = r.LocalHost
-	proxyPort = r.LocalPort
-	proxyACL = acl
-
-	// reconfigure tunnel local host/addr to use 127.0.0.1 with a random port and make new acl
-	r.LocalHost = "127.0.0.1"
-	port, err := portDistributor.GetRandomPort(r.Protocol)
-	if err != nil {
-		return nil, err
-	}
-	r.LocalPort = strconv.Itoa(port)
-	acl, _ = clienttunnel.ParseTunnelACL("127.0.0.1") // access to tunnel is only allowed from localhost
-
-	tunnelID := c.newTunnelID()
-
-	// original tunnel will use the reconfigured original remote
-	t, err := clienttunnel.NewTunnel(c.Logger, c.Connection, tunnelID, *r, acl)
-	if err != nil {
-		return nil, err
-	}
-
-	// start the original tunnel before the proxy tunnel
-	err = t.Start(ctx)
-	if err != nil {
-		return nil, err
-	}
-
-	// create new internal tunnel proxy listening at the original tunnel local host addr
-	tunnelProxy := clienttunnel.NewInternalTunnelProxy(t, c.Logger, tunnelProxyConfig, proxyHost, proxyPort, proxyACL)
-	c.Logger.Debugf("client %s starting tunnel proxy", c.ID)
-	if err := tunnelProxy.Start(ctx); err != nil {
-		c.Logger.Debugf("internal tunnel proxy could not be started, tunnel must be terminated: %v", err)
-		if tErr := t.Terminate(true); tErr != nil {
-			return nil, tErr
-		}
-		return nil, fmt.Errorf("tunnel started and terminated because of tunnel proxy start error")
-	}
-
-	t.InternalTunnelProxy = tunnelProxy
-
-	// reconfigure original tunnel remote host addr to be the new internal proxy
-	t.Remote.LocalHost = t.InternalTunnelProxy.Host
-	t.Remote.LocalPort = t.InternalTunnelProxy.Port
-
-	c.Logger.Debugf("client %s started tunnel proxy: %+v", c.ID, t)
-
-	return t, nil
-}
-
-func cleanupOnAutoCloseDeadlineExceeded(ctx context.Context, t *clienttunnel.Tunnel, c *Client) {
-	<-ctx.Done()
-	// DeadlineExceeded err is expected when tunnel AutoClose period is reached, otherwise skip cleanup
-	if ctx.Err() == context.DeadlineExceeded {
-		c.cleanupAfterAutoClose(t)
-	}
-}
-
-func terminateTunnelOnIdleTimeout(ctx context.Context, t *clienttunnel.Tunnel, c *Client) {
-	idleTimeout := time.Duration(t.IdleTimeoutMinutes) * time.Minute
-	timer := time.NewTimer(idleTimeout)
-	for {
-		select {
-		case <-ctx.Done():
-			if !timer.Stop() {
-				<-timer.C
-			}
-			return
-		case <-timer.C:
-			sinceLastActive := time.Since(t.LastActive())
-			if sinceLastActive > idleTimeout {
-				c.Logger.Infof("Terminating... inactivity period is reached: %d minute(s)", t.IdleTimeoutMinutes)
-				_ = t.Terminate(true)
-				c.cleanupAfterAutoClose(t)
-				return
-			}
-			timer.Reset(idleTimeout - sinceLastActive)
-		}
-	}
-}
-
-func (c *Client) cleanupAfterAutoClose(t *clienttunnel.Tunnel) {
-	c.Lock()
-	defer c.Unlock()
-
-	//stop tunnel proxy
-	if t.InternalTunnelProxy != nil {
-		if err := t.InternalTunnelProxy.Stop(c.Context); err != nil {
-			c.Logger.Errorf("error while stopping tunnel proxy: %v", err)
-		}
-	}
-
-	c.removeTunnelByID(t.ID)
-
-	// TODO: (rs): should we be saving the client after the auto close? check with TH?
-	c.Logger.Debugf("tunnel with id=%s removed", t.ID)
-}
-
-func (c *Client) TerminateTunnel(t *clienttunnel.Tunnel, force bool) error {
-	c.Logger.Infof("Terminating tunnel %s (force: %v) ...", t.ID, force)
-	err := t.Terminate(force)
-	if err != nil {
-		return err
-	}
-	if t.InternalTunnelProxy != nil {
-		if err := t.InternalTunnelProxy.Stop(c.Context); err != nil {
-			return err
-		}
-	}
-	c.removeTunnelByID(t.ID)
-	return nil
-}
-
-func (c *Client) FindTunnel(id string) *clienttunnel.Tunnel {
-	for _, curr := range c.Tunnels {
-		if curr.ID == id {
-			return curr
-		}
-	}
-	return nil
-=======
 func (c *Client) NewTunnelID() (tunnelID string) {
-	tunnelID = strconv.FormatInt(c.generateNewTunnelID(), 10)
-	return tunnelID
->>>>>>> 289e80c4
-}
-
-func (c *Client) newTunnelID() (tunnelID string) {
 	tunnelID = strconv.FormatInt(c.generateNewTunnelID(), 10)
 	return tunnelID
 }
