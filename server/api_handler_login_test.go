package chserver

import (
	"context"
	"encoding/json"
	"io"
	"net/http"
	"net/http/httptest"
	"strings"
	"testing"
	"time"

	"github.com/stretchr/testify/assert"
	"github.com/stretchr/testify/require"

	"github.com/cloudradar-monitoring/rport/db/migration/api_token"
	"github.com/cloudradar-monitoring/rport/db/sqlite"
	"github.com/cloudradar-monitoring/rport/server/api"
	"github.com/cloudradar-monitoring/rport/server/api/authorization"
	"github.com/cloudradar-monitoring/rport/server/api/users"
	"github.com/cloudradar-monitoring/rport/server/bearer"
	"github.com/cloudradar-monitoring/rport/server/chconfig"
	"github.com/cloudradar-monitoring/rport/share/ptr"
	"github.com/cloudradar-monitoring/rport/share/random"
	"github.com/cloudradar-monitoring/rport/share/security"
)

func TestAPITokenOps(t *testing.T) {
	require := require.New(t)
	assert := assert.New(t)

	user := &users.User{
		Username: "test-user",
	}
	mockUsersService := &MockUsersService{
		UserService: users.NewAPIService(users.NewStaticProvider([]*users.User{user}), false, 0, -1),
	}

	// database
	apiTokenDb, err := sqlite.New(":memory:", api_token.AssetNames(), api_token.Asset, DataSourceOptions)
	require.NoError(err)
	defer apiTokenDb.Close()
	tokenProvider := authorization.NewSqliteProvider(apiTokenDb)
	mockTokenManager := authorization.NewManager(tokenProvider)

	uuid := "cb5b6578-94f5-4a5b-af58-f7867a943b0c"
	oldUUID := random.UUID4
	random.UUID4 = func() (string, error) {
		return uuid, nil
	}
	defer func() {
		random.UUID4 = oldUUID
	}()

	MyalphaNumNewPrefix := "2l0u3d10"
	oldAlphaNum := random.AlphaNum
	random.AlphaNum = func(int) string {
		return MyalphaNumNewPrefix
	}
	defer func() {
		random.AlphaNum = oldAlphaNum
	}()

	expirationDate, _ := time.Date(2025, 1, 1, 2, 0, 0, 0, time.UTC).UTC().MarshalText()
	updateExpirationDate, _ := time.Date(2026, 3, 10, 5, 0, 0, 0, time.UTC).UTC().MarshalText()

	testCases := []struct {
		descr string // Test Case Description

		clientAuthWrite bool
		requestMethod   string
		requestBody     io.Reader

		wantStatusCode int
		wantJSON       string
		wantErrCode    string
		wantErrTitle   string
		wantErrDetail  string
	}{
		{
			descr:          "new token read creation",
			requestMethod:  http.MethodPost,
			requestBody:    strings.NewReader(`{"scope": "` + string(authorization.APITokenRead) + `"}`),
			wantStatusCode: http.StatusOK,
			wantJSON:       `{"data":{"prefix":"2l0u3d10", "scope":"` + string(authorization.APITokenRead) + `", "token":"cb5b6578-94f5-4a5b-af58-f7867a943b0c"}}`,
		},
		{
			descr:          "new token read+write creation with expires_at",
			requestMethod:  http.MethodPost,
			requestBody:    strings.NewReader(`{"scope": "` + string(authorization.APITokenReadWrite) + `", "expires_at": "` + string(expirationDate) + `"}`),
			wantStatusCode: http.StatusOK,
			wantJSON:       `{"data":{"expires_at":"2025-01-01T02:00:00Z", "prefix":"2l0u3d10", "scope":"` + string(authorization.APITokenReadWrite) + `", "token":"cb5b6578-94f5-4a5b-af58-f7867a943b0c"}}`,
		},
		{
			descr:          "token update with expires_at",
			requestMethod:  http.MethodPut,
			requestBody:    strings.NewReader(`{"prefix": "2l0u3d10", "expires_at": "` + string(updateExpirationDate) + `"}`),
			wantStatusCode: http.StatusOK,
			wantJSON:       `{"data":{"expires_at":"2026-03-10T05:00:00Z", "prefix":"2l0u3d10", "username":"test-user" }}`,
		},
		{
			descr:          "create token empty request body",
			requestMethod:  http.MethodPost,
			requestBody:    nil,
			wantStatusCode: http.StatusBadRequest,
			wantErrCode:    "",
			wantErrTitle:   "missing body with scope.",
		},
		{
			descr:          "new token bad scope creation",
			requestMethod:  http.MethodPost,
			requestBody:    strings.NewReader(`{"scope": "reads"}`),
			wantStatusCode: http.StatusBadRequest,
			wantErrCode:    "",
			wantErrTitle:   "missing or invalid scope.",
		},
		{
			descr:          "new token no scope provided",
			requestMethod:  http.MethodPost,
			requestBody:    strings.NewReader(""),
			wantStatusCode: http.StatusBadRequest,
			wantErrCode:    "",
			wantErrTitle:   "missing body with scope.",
		},
		{
			descr:          "delete a token, no prefix",
			requestMethod:  http.MethodDelete,
			requestBody:    strings.NewReader(`{"prefix": ""}`),
			wantStatusCode: http.StatusBadRequest,
			wantErrCode:    "",
			wantErrTitle:   "missing or invalid token prefix.",
		},
		{
			descr:          "delete a token, prefix wrong len",
			requestMethod:  http.MethodDelete,
			requestBody:    strings.NewReader(`{"prefix": "hjk"}`),
			wantStatusCode: http.StatusBadRequest,
			wantErrCode:    "",
			wantErrTitle:   "missing or invalid token prefix.",
		},
		{
			descr:          "delete a token, no prefix",
			requestMethod:  http.MethodDelete,
			requestBody:    strings.NewReader(""),
			wantStatusCode: http.StatusBadRequest,
			wantErrCode:    "",
			wantErrTitle:   "Missing body with json data.",
		},
		{
			descr:          "delete a token ",
			requestMethod:  http.MethodDelete,
			requestBody:    strings.NewReader(`{"prefix": "` + MyalphaNumNewPrefix + `"}`),
			wantStatusCode: http.StatusNoContent,
		},
	}

	for _, tc := range testCases {
		t.Run(tc.descr, func(t *testing.T) {
			// given
			al := APIListener{
				Logger:           testLog,
				insecureForTests: true,
				Server: &Server{
					config: &chconfig.Config{
						Server: chconfig.ServerConfig{
							MaxRequestBytes: 1024 * 1024,
						},
					},
				},
				tokenManager: mockTokenManager,
				userService:  mockUsersService,
			}

			al.initRouter()
			req := httptest.NewRequest(tc.requestMethod, "/api/v1/me/token", tc.requestBody)

			// when
			w := httptest.NewRecorder()
			ctx := api.WithUser(req.Context(), user.Username)
			req = req.WithContext(ctx)
			al.router.ServeHTTP(w, req)
			t.Logf("Got response %s", w.Body)

			// then
			require.Equal(tc.wantStatusCode, w.Code)
			if tc.wantErrTitle == "" {
				// success case
				if tc.wantJSON == "" {
					assert.Empty(w.Body.String())
				} else {
					assert.JSONEq(tc.wantJSON, w.Body.String())
				}
			} else {
				// failure case
				wantResp := api.NewErrAPIPayloadFromMessage(tc.wantErrCode, tc.wantErrTitle, tc.wantErrDetail)
				wantRespBytes, err := json.Marshal(wantResp)
				require.NoError(err)
				require.Equal(string(wantRespBytes), w.Body.String())
			}
		})
	}
}

<<<<<<< HEAD
func CommonAPITokenTestDb(username, prefix string, scope authorization.APITokenScope, token string) *authorization.SqliteProvider {
	db, _ := sqlite.New(":memory:", api_token.AssetNames(), api_token.Asset, DataSourceOptions)
=======
func CommonAPITokenTestDb(t *testing.T, username, prefix string, scope enums.APITokenScope, token string) *authorization.SqliteProvider {
	db, err := sqlite.New(":memory:", api_token.AssetNames(), api_token.Asset, DataSourceOptions)
	require.NoError(t, err)
>>>>>>> eecb8df2
	dbProv := authorization.NewSqliteProvider(db)

	ctx := context.Background()
	itemToSave := authorization.APIToken{
		Username:  username,
		Prefix:    prefix,
		CreatedAt: ptr.Time(time.Date(2001, 1, 1, 1, 0, 0, 0, time.UTC)),
		ExpiresAt: ptr.Time(time.Date(2051, 1, 1, 2, 0, 0, 0, time.UTC)),
		Scope:     scope,
		Token:     token,
	}
<<<<<<< HEAD
	_ = dbProv.Save(ctx, &itemToSave)

	itemToSave = authorization.APIToken{
		Username:  username,
		Prefix:    "expired1",
		CreatedAt: ptr.Time(time.Date(2001, 1, 1, 1, 0, 0, 0, time.UTC)),
		ExpiresAt: ptr.Time(time.Date(2001, 1, 1, 2, 0, 0, 0, time.UTC)),
		Scope:     scope,
		Token:     token,
	}
	_ = dbProv.Save(ctx, &itemToSave)

=======
	err = dbProv.Save(ctx, &itemToSave)
	require.NoError(t, err)
>>>>>>> eecb8df2
	return dbProv
}

type MockUsersService struct {
	UserService

	ChangeUser     *users.User
	ChangeUsername string
}

func (s *MockUsersService) Change(user *users.User, username string) error {
	s.ChangeUser = user
	s.ChangeUsername = username
	return nil
}

func TestPostToken(t *testing.T) {
	user := &users.User{
		Username: "user1",
		Password: "$2y$05$ep2DdPDeLDDhwRrED9q/vuVEzRpZtB5WHCFT7YbcmH9r9oNmlsZOm",
	}
	userWithoutToken := &users.User{
		Username: "user2",
		Password: "$2y$05$ep2DdPDeLDDhwRrED9q/vuVEzRpZtB5WHCFT7YbcmH9r9oNmlsZOm",
	}

	// database for tokenManager, creates a token read+write
	apiTokenDb, err := sqlite.New(":memory:", api_token.AssetNames(), api_token.Asset, DataSourceOptions)
	require.NoError(t, err)
	defer apiTokenDb.Close()
	tokenProvider := authorization.NewSqliteProvider(apiTokenDb)
	mockTokenManager := authorization.NewManager(tokenProvider)

	uuid := "cb5b6578-94f5-4a5b-af58-f7867a943b0c"
	oldUUID := random.UUID4
	random.UUID4 = func() (string, error) {
		return uuid, nil
	}
	defer func() {
		random.UUID4 = oldUUID
	}()

	MyalphaNumNewPrefix := "2l0u3d10"
	oldAlphaNum := random.AlphaNum
	random.AlphaNum = func(int) string {
		return MyalphaNumNewPrefix
	}
	defer func() {
		random.AlphaNum = oldAlphaNum
	}()

	al := APIListener{
		Logger:      testLog,
		bannedUsers: security.NewBanList(0),
		apiSessions: newEmptyAPISessionCache(t),
		Server: &Server{
			config: &chconfig.Config{
				Server: chconfig.ServerConfig{
					MaxRequestBytes: 1024 * 1024,
				},
			},
		},
		tokenManager: mockTokenManager,
		userService:  users.NewAPIService(users.NewStaticProvider([]*users.User{user, userWithoutToken}), false, 0, -1),
	}

	al.initRouter()
	req := httptest.NewRequest("POST", "/api/v1/me/token", strings.NewReader(`{"scope": "`+string(authorization.APITokenReadWrite)+`"}`))
	w := httptest.NewRecorder()
	ctxUser1 := api.WithUser(req.Context(), user.Username)
	req = req.WithContext(ctxUser1)
	req.SetBasicAuth(user.Username, "pwd")
	al.router.ServeHTTP(w, req)
	expectedJSON := `{"data":{"prefix":"2l0u3d10", "scope":"` + string(authorization.APITokenReadWrite) + `", "token":"cb5b6578-94f5-4a5b-af58-f7867a943b0c"}}`
	assert.Equal(t, http.StatusOK, w.Code)
	assert.JSONEq(t, expectedJSON, w.Body.String())
}
func TestWrapWithAuthMiddleware(t *testing.T) {
	ctx := context.Background()

	user := &users.User{
		Username: "user1",
		Password: "$2y$05$ep2DdPDeLDDhwRrED9q/vuVEzRpZtB5WHCFT7YbcmH9r9oNmlsZOm",
	}
	userWithoutToken := &users.User{
		Username: "user2",
		Password: "$2y$05$ep2DdPDeLDDhwRrED9q/vuVEzRpZtB5WHCFT7YbcmH9r9oNmlsZOm",
	}
	mockTokenManager := authorization.NewManager(
<<<<<<< HEAD
		CommonAPITokenTestDb("user1", "2l0u3d10", authorization.APITokenReadWrite, "cb5b6578-94f5-4a5b-af58-f7867a943b0c")) // APIToken database
=======
		CommonAPITokenTestDb(t, "user1", "2l0u3d10", enums.APITokenReadWrite, "cb5b6578-94f5-4a5b-af58-f7867a943b0c")) // APIToken database
>>>>>>> eecb8df2

	al := APIListener{
		Logger:      testLog,
		apiSessions: newEmptyAPISessionCache(t),
		bannedUsers: security.NewBanList(0),
		Server: &Server{
			config: &chconfig.Config{
				Server: chconfig.ServerConfig{
					MaxRequestBytes: 1024 * 1024,
				},
			},
		},
		tokenManager: mockTokenManager,
		userService:  users.NewAPIService(users.NewStaticProvider([]*users.User{user, userWithoutToken}), false, 0, -1),
	}

	al.initRouter()
	jwt, err := bearer.CreateAuthToken(ctx, al.apiSessions, al.config.API.JWTSecret, time.Hour, user.Username, []bearer.Scope{}, "", "")
	require.NoError(t, err)

	testCases := []struct {
		Name           string
		Username       string
		Password       string
		EnableTwoFA    bool
		Bearer         string
		ExpectedStatus int
	}{
		{
			Name:           "no auth",
			ExpectedStatus: http.StatusUnauthorized,
		},
		{
			Name:           "basic auth with password",
			Username:       user.Username,
			Password:       "pwd",
			ExpectedStatus: http.StatusOK,
		},
		{
			Name:           "basic auth with password, no password",
			Username:       user.Username,
			Password:       "",
			ExpectedStatus: http.StatusUnauthorized,
		},
		{
			Name:           "basic auth with password, wrong password",
			Username:       user.Username,
			Password:       "wrong",
			ExpectedStatus: http.StatusUnauthorized,
		},
		{
			Name:           "basic auth with password, 2fa enabled",
			Username:       user.Username,
			Password:       "pwd",
			EnableTwoFA:    true,
			ExpectedStatus: http.StatusUnauthorized,
		},
		{
			Name:           "basic auth with token",
			Username:       user.Username,
			Password:       "2l0u3d10_cb5b6578-94f5-4a5b-af58-f7867a943b0c",
			ExpectedStatus: http.StatusOK,
		},
		{
			Name:           "basic auth with an expired token",
			Username:       user.Username,
			Password:       "expired1_cb5b6578-94f5-4a5b-af58-f7867a943b0c",
			ExpectedStatus: http.StatusUnauthorized,
		},
		{
			Name:           "basic auth with token, 2fa enabled",
			Username:       user.Username,
			Password:       "2l0u3d10_cb5b6578-94f5-4a5b-af58-f7867a943b0c",
			EnableTwoFA:    true,
			ExpectedStatus: http.StatusOK,
		},
		{
			Name:           "basic auth with token, wrong token",
			Username:       user.Username,
			Password:       "wrong-token",
			ExpectedStatus: http.StatusUnauthorized,
		},
		{
			Name:           "basic auth with token, user has no token",
			Username:       userWithoutToken.Username,
			Password:       "",
			ExpectedStatus: http.StatusUnauthorized,
		},
		{
			Name:           "bearer token",
			ExpectedStatus: http.StatusOK,
			Bearer:         jwt,
		},
	}

	for _, tc := range testCases {
		tc := tc
		t.Run(tc.Name, func(t *testing.T) {
			twoFATokenDelivery := ""
			if tc.EnableTwoFA {
				twoFATokenDelivery = "smtp"
			}
			al.config.API.TwoFATokenDelivery = twoFATokenDelivery

			handler := al.wrapWithAuthMiddleware(false)(http.HandlerFunc(func(w http.ResponseWriter, r *http.Request) {
				assert.Equal(t, user.Username, api.GetUser(r.Context(), nil))
			}))

			w := httptest.NewRecorder()
			req := httptest.NewRequest("GET", "/some-endpoint", nil)
			if tc.Username != "" {
				req.SetBasicAuth(tc.Username, tc.Password)
			}

			if tc.Bearer != "" {
				req.Header.Set("Authorization", "Bearer "+tc.Bearer)
			}

			handler.ServeHTTP(w, req)

			assert.Equal(t, tc.ExpectedStatus, w.Code)
		})
	}
}

func TestAPISessionUpdates(t *testing.T) {
	ctx := context.Background()

	user := &users.User{
		Username: "user1",
		Password: "$2y$05$ep2DdPDeLDDhwRrED9q/vuVEzRpZtB5WHCFT7YbcmH9r9oNmlsZOm",
	}
	userWithoutToken := &users.User{
		Username: "user2",
		Password: "$2y$05$ep2DdPDeLDDhwRrED9q/vuVEzRpZtB5WHCFT7YbcmH9r9oNmlsZOm",
	}
	mockTokenManager := authorization.NewManager(
<<<<<<< HEAD
		CommonAPITokenTestDb("user1", "2l0u3d10", authorization.APITokenReadWrite, "cb5b6578-94f5-4a5b-af58-f7867a943b0c")) // APIToken database
=======
		CommonAPITokenTestDb(t, "user1", "2l0u3d10", enums.APITokenReadWrite, "cb5b6578-94f5-4a5b-af58-f7867a943b0c")) // APIToken database
>>>>>>> eecb8df2

	al := APIListener{
		Logger:      testLog,
		apiSessions: newEmptyAPISessionCache(t),
		bannedUsers: security.NewBanList(0),
		Server: &Server{
			config: &chconfig.Config{
				Server: chconfig.ServerConfig{
					MaxRequestBytes: 1024 * 1024,
				},
			},
		},
		tokenManager: mockTokenManager,
		userService:  users.NewAPIService(users.NewStaticProvider([]*users.User{user, userWithoutToken}), false, 0, -1),
	}
	al.initRouter()

	testIPAddress := "1.2.3.4"
	testUserAgent := "Chrome"

	jwt, err := bearer.CreateAuthToken(ctx, al.apiSessions, al.config.API.JWTSecret, time.Hour, user.Username, []bearer.Scope{}, testUserAgent, testIPAddress)
	require.NoError(t, err)

	testCases := []struct {
		Name            string
		Username        string
		Password        string
		EnableTwoFA     bool
		BearerUsername  string
		Bearer          string
		ExpectedSession bool
		ExpectedStatus  int
	}{
		{
			Name:           "no session",
			ExpectedStatus: http.StatusUnauthorized,
		},
		{
			Name:            "user auth, regular login, existing token",
			Username:        user.Username,
			Password:        "pwd",
			ExpectedSession: true,
			ExpectedStatus:  http.StatusOK,
		},
		{
			Name:            "user auth, regular login, no token",
			Username:        userWithoutToken.Username,
			Password:        "pwd",
			ExpectedSession: false,
			ExpectedStatus:  http.StatusOK,
		},
		{
			Name:            "user auth, existing token, 2fa, bad password",
			Username:        user.Username,
			Password:        "pwd",
			EnableTwoFA:     true,
			ExpectedSession: true,
			ExpectedStatus:  http.StatusUnauthorized,
		},
		{
			Name:            "user auth, existing token, 2fa, good password",
			Username:        user.Username,
			Password:        "2l0u3d10_cb5b6578-94f5-4a5b-af58-f7867a943b0c",
			EnableTwoFA:     true,
			ExpectedSession: true,
			ExpectedStatus:  http.StatusOK,
		},
		{
			Name:            "existing bearer token only",
			BearerUsername:  user.Username,
			Bearer:          jwt,
			ExpectedSession: true,
			ExpectedStatus:  http.StatusOK,
		},
	}

	for _, tc := range testCases {
		tc := tc
		t.Run(tc.Name, func(t *testing.T) {
			twoFATokenDelivery := ""
			if tc.EnableTwoFA {
				twoFATokenDelivery = "smtp"
			}
			al.config.API.TwoFATokenDelivery = twoFATokenDelivery

			testRunTime := time.Now()

			handler := al.wrapWithAuthMiddleware(tc.Bearer != "")(http.HandlerFunc(func(w http.ResponseWriter, r *http.Request) {
				username := tc.Username
				if tc.BearerUsername != "" {
					username = tc.BearerUsername
				}
				sessions, err := al.apiSessions.GetAllByUser(ctx, username)
				require.NoError(t, err)

				if tc.ExpectedSession {
					require.NotNil(t, sessions)
					require.Greater(t, len(sessions), 0)

					if sessions != nil {
						session := sessions[0]
						assert.Equal(t, username, session.Username)
						assert.Greater(t, time.Now(), session.LastAccessAt)
						assert.Equal(t, testIPAddress, session.IPAddress)
						assert.Equal(t, testUserAgent, session.UserAgent)
						// if ok access and we used a bearer token
						if tc.ExpectedStatus == http.StatusOK && tc.Bearer != "" {
							// then test run time should be before last access time
							assert.Less(t, testRunTime, session.LastAccessAt)
						}
					}

				}
			}))

			w := httptest.NewRecorder()
			req := httptest.NewRequest("GET", "/some-endpoint", nil)
			req.RemoteAddr = testIPAddress
			req.Header.Set("User-Agent", testUserAgent)

			if tc.Username != "" {
				req.SetBasicAuth(tc.Username, tc.Password)
			}
			if tc.Bearer != "" {
				req.Header.Set("Authorization", "Bearer "+tc.Bearer)
			}

			handler.ServeHTTP(w, req)

			assert.Equal(t, tc.ExpectedStatus, w.Code)
		})
	}
}

func TestHandleGetLogin(t *testing.T) {
	authHeader := "Authentication-IsAuthenticated"
	userHeader := "Authentication-User"
	userGroup := "Administrators"
	user := &users.User{
		Username: "user1",
		Password: "$2y$05$ep2DdPDeLDDhwRrED9q/vuVEzRpZtB5WHCFT7YbcmH9r9oNmlsZOm",
	}
	mockUsersService := &MockUsersService{
		UserService: users.NewAPIService(users.NewStaticProvider([]*users.User{user}), false, 0, -1),
	}
	mockTokenManager := authorization.NewManager(
<<<<<<< HEAD
		CommonAPITokenTestDb("user1", "2l0u3d10", authorization.APITokenReadWrite, "cb5b6578-94f5-4a5b-af58-f7867a943b0c")) // APIToken database
=======
		CommonAPITokenTestDb(t, "user1", "2l0u3d10", enums.APITokenReadWrite, "cb5b6578-94f5-4a5b-af58-f7867a943b0c")) // APIToken database
>>>>>>> eecb8df2

	al := APIListener{
		Logger: testLog,
		Server: &Server{
			config: &chconfig.Config{
				API: chconfig.APIConfig{
					DefaultUserGroup: userGroup,
				},
				Server: chconfig.ServerConfig{
					MaxRequestBytes: 1024 * 1024,
				},
			},
		},
		bannedUsers:  security.NewBanList(0),
		userService:  mockUsersService,
		apiSessions:  newEmptyAPISessionCache(t),
		tokenManager: mockTokenManager,
	}
	al.initRouter()

	testCases := []struct {
		Name              string
		BasicAuthPassword string
		HeaderAuthUser    string
		HeaderAuthEnabled bool
		CreateMissingUser bool
		ExpectedStatus    int
	}{
		{
			Name:           "no auth",
			ExpectedStatus: http.StatusUnauthorized,
		},
		{
			Name:              "basic auth",
			BasicAuthPassword: "pwd",
			ExpectedStatus:    http.StatusOK,
		},
		{
			Name:           "header auth - disabled",
			HeaderAuthUser: user.Username,
			ExpectedStatus: http.StatusUnauthorized,
		},
		{
			Name:              "header auth - enabled",
			HeaderAuthUser:    user.Username,
			HeaderAuthEnabled: true,
			ExpectedStatus:    http.StatusOK,
		},
		{
			Name:              "header auth + invalid basic auth",
			HeaderAuthUser:    user.Username,
			HeaderAuthEnabled: true,
			BasicAuthPassword: "invalid",
			ExpectedStatus:    http.StatusOK,
		},
		{
			Name:              "header auth - unknown user",
			HeaderAuthUser:    "unknown",
			HeaderAuthEnabled: true,
			CreateMissingUser: true,
			ExpectedStatus:    http.StatusOK,
		}, {
			Name:              "header auth - create missing user",
			HeaderAuthUser:    "new-user",
			HeaderAuthEnabled: true,
			CreateMissingUser: true,
			ExpectedStatus:    http.StatusOK,
		},
	}

	for _, tc := range testCases {
		tc := tc
		t.Run(tc.Name, func(t *testing.T) {
			if tc.HeaderAuthEnabled {
				al.config.API.AuthHeader = authHeader
				al.config.API.UserHeader = userHeader
			} else {
				al.config.API.AuthHeader = ""
			}
			al.config.API.CreateMissingUsers = tc.CreateMissingUser

			w := httptest.NewRecorder()
			req := httptest.NewRequest("GET", "/api/v1/login", nil)
			if tc.BasicAuthPassword != "" {
				req.SetBasicAuth(user.Username, tc.BasicAuthPassword)
			}
			if tc.HeaderAuthUser != "" {
				req.Header.Set(authHeader, "1")
				req.Header.Set(userHeader, tc.HeaderAuthUser)
			}

			al.router.ServeHTTP(w, req)

			assert.Equal(t, tc.ExpectedStatus, w.Code)
			if tc.ExpectedStatus == http.StatusOK {
				assert.Contains(t, w.Body.String(), `{"data":{"token":"`)
			}
			if tc.CreateMissingUser {
				assert.Equal(t, tc.HeaderAuthUser, mockUsersService.ChangeUser.Username)
				assert.Equal(t, userGroup, mockUsersService.ChangeUser.Groups[0])
				assert.NotEmpty(t, mockUsersService.ChangeUser.Password)
			}
		})
	}
}<|MERGE_RESOLUTION|>--- conflicted
+++ resolved
@@ -201,14 +201,9 @@
 	}
 }
 
-<<<<<<< HEAD
-func CommonAPITokenTestDb(username, prefix string, scope authorization.APITokenScope, token string) *authorization.SqliteProvider {
-	db, _ := sqlite.New(":memory:", api_token.AssetNames(), api_token.Asset, DataSourceOptions)
-=======
 func CommonAPITokenTestDb(t *testing.T, username, prefix string, scope enums.APITokenScope, token string) *authorization.SqliteProvider {
 	db, err := sqlite.New(":memory:", api_token.AssetNames(), api_token.Asset, DataSourceOptions)
 	require.NoError(t, err)
->>>>>>> eecb8df2
 	dbProv := authorization.NewSqliteProvider(db)
 
 	ctx := context.Background()
@@ -220,8 +215,7 @@
 		Scope:     scope,
 		Token:     token,
 	}
-<<<<<<< HEAD
-	_ = dbProv.Save(ctx, &itemToSave)
+	err = dbProv.Save(ctx, &itemToSave)
 
 	itemToSave = authorization.APIToken{
 		Username:  username,
@@ -233,10 +227,7 @@
 	}
 	_ = dbProv.Save(ctx, &itemToSave)
 
-=======
-	err = dbProv.Save(ctx, &itemToSave)
 	require.NoError(t, err)
->>>>>>> eecb8df2
 	return dbProv
 }
 
@@ -326,11 +317,7 @@
 		Password: "$2y$05$ep2DdPDeLDDhwRrED9q/vuVEzRpZtB5WHCFT7YbcmH9r9oNmlsZOm",
 	}
 	mockTokenManager := authorization.NewManager(
-<<<<<<< HEAD
-		CommonAPITokenTestDb("user1", "2l0u3d10", authorization.APITokenReadWrite, "cb5b6578-94f5-4a5b-af58-f7867a943b0c")) // APIToken database
-=======
-		CommonAPITokenTestDb(t, "user1", "2l0u3d10", enums.APITokenReadWrite, "cb5b6578-94f5-4a5b-af58-f7867a943b0c")) // APIToken database
->>>>>>> eecb8df2
+		CommonAPITokenTestDb(t, "user1", "2l0u3d10", authorization.APITokenReadWrite, "cb5b6578-94f5-4a5b-af58-f7867a943b0c")) // APIToken database
 
 	al := APIListener{
 		Logger:      testLog,
@@ -468,11 +455,7 @@
 		Password: "$2y$05$ep2DdPDeLDDhwRrED9q/vuVEzRpZtB5WHCFT7YbcmH9r9oNmlsZOm",
 	}
 	mockTokenManager := authorization.NewManager(
-<<<<<<< HEAD
-		CommonAPITokenTestDb("user1", "2l0u3d10", authorization.APITokenReadWrite, "cb5b6578-94f5-4a5b-af58-f7867a943b0c")) // APIToken database
-=======
-		CommonAPITokenTestDb(t, "user1", "2l0u3d10", enums.APITokenReadWrite, "cb5b6578-94f5-4a5b-af58-f7867a943b0c")) // APIToken database
->>>>>>> eecb8df2
+		CommonAPITokenTestDb(t, "user1", "2l0u3d10", authorization.APITokenReadWrite, "cb5b6578-94f5-4a5b-af58-f7867a943b0c")) // APIToken database
 
 	al := APIListener{
 		Logger:      testLog,
@@ -619,11 +602,7 @@
 		UserService: users.NewAPIService(users.NewStaticProvider([]*users.User{user}), false, 0, -1),
 	}
 	mockTokenManager := authorization.NewManager(
-<<<<<<< HEAD
-		CommonAPITokenTestDb("user1", "2l0u3d10", authorization.APITokenReadWrite, "cb5b6578-94f5-4a5b-af58-f7867a943b0c")) // APIToken database
-=======
-		CommonAPITokenTestDb(t, "user1", "2l0u3d10", enums.APITokenReadWrite, "cb5b6578-94f5-4a5b-af58-f7867a943b0c")) // APIToken database
->>>>>>> eecb8df2
+		CommonAPITokenTestDb(t, "user1", "2l0u3d10", authorization.APITokenReadWrite, "cb5b6578-94f5-4a5b-af58-f7867a943b0c")) // APIToken database
 
 	al := APIListener{
 		Logger: testLog,
