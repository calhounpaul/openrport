--- conflicted
+++ resolved
@@ -82,11 +82,7 @@
 	caddyServer         *caddy.Server
 	acme                *acme.Acme
 	alertingService     alertingcap.Service
-<<<<<<< HEAD
 	monitoringModule    monitoring.Monitoring
-=======
-	monitoringQueue     monitoring.MeasurementSaver
->>>>>>> 9bd4bef4
 }
 
 type ServerOpts struct {
@@ -200,8 +196,6 @@
 	// even if monitoring disabled, always create the monitoring service to support queries of past data etc
 	s.monitoringModule = monitoring.BootstrapMonitoring(s.Logger, monitoringProvider)
 
-	s.monitoringQueue = monitoring.NewMeasurementQueuing(s.Logger.Fork("measurements-queue"), s.monitoringService, 10000)
-
 	sourceOptions := config.Server.GetSQLiteDataSourceOptions()
 
 	// particularly the client.db needs performant db access, so allow multi-threaded access
@@ -304,11 +298,7 @@
 
 	if s.alertingService != nil {
 		dispatcher := notifications.NewDispatcher(s.apiListener.notificationsStorage)
-<<<<<<< HEAD
-		s.alertingService.Run(ctx, dispatcher, maxAlertingWorkers)
-=======
-		s.alertingService.Run(ctx, config.Notifications.NotificationScriptDir, dispatcher)
->>>>>>> 9bd4bef4
+		s.alertingService.Run(ctx, config.Notifications.NotificationScriptDir, dispatcher, maxAlertingWorkers)
 	}
 	return s, nil
 }
@@ -512,11 +502,7 @@
 		return true
 	})
 
-<<<<<<< HEAD
 	wg.Go(s.monitoringModule.Close)
-=======
-	wg.Go(s.monitoringQueue.Close)
->>>>>>> 9bd4bef4
 
 	// TODO: (rs):  should we be shutting down the other plugin capabilities here?
 	if s.alertingService != nil {
