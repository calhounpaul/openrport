package chserver

import (
	"context"
	"errors"
	"time"

	"github.com/gorilla/websocket"

	"github.com/realvnc-labs/rport/server/api/jobs"
	"github.com/realvnc-labs/rport/server/auditlog"
	"github.com/realvnc-labs/rport/server/validation"
	"github.com/realvnc-labs/rport/share/models"
	"github.com/realvnc-labs/rport/share/ws"
)

func (al *APIListener) handleCommandsExecutionWS(
	ctx context.Context,
	uiConnTS *ws.ConcurrentWebSocket,
	inboundMsg *jobs.MultiJobRequest,
	auditLogEntry *auditlog.Entry,
) {
	if inboundMsg.Command == "" {
		uiConnTS.WriteError("Command cannot be empty.", nil)
		return
	}
	if err := validation.ValidateInterpreter(inboundMsg.Interpreter, inboundMsg.IsScript); err != nil {
		uiConnTS.WriteError("Invalid interpreter", err)
		return
	}

	if inboundMsg.TimeoutSec <= 0 {
		inboundMsg.TimeoutSec = al.config.Server.RunRemoteCmdTimeoutSec
	}

	curUser, err := al.getUserModelForAuth(ctx)
	if err != nil {
		uiConnTS.WriteError("Could not get current user.", err)
		return
	}

	err = al.extendedPermissionCommandRaw(inboundMsg.Command, curUser)
	if err != nil {
		uiConnTS.WriteError("Extended Permission failed with ", err)
<<<<<<< HEAD
=======
		al.Debugf("extended \"commands\" permission middleware: %v", err.Error())
>>>>>>> da498ecc
		return
	}

	clientGroups, err := al.clientGroupProvider.GetAll(ctx)
	if err != nil {
		uiConnTS.WriteError("Could not get client groups", err)
	}
	err = al.clientService.CheckClientsAccess(inboundMsg.OrderedClients, curUser, clientGroups)
	if err != nil {
		uiConnTS.WriteError(err.Error(), nil)
		return
	}

	jid, err := generateNewJobID()
	if err != nil {
		uiConnTS.WriteError("Could not generate job id.", err)
		return
	}
	al.Server.uiJobWebSockets.Set(jid, uiConnTS)
	defer al.Server.uiJobWebSockets.Delete(jid)

	auditLogEntry.
		WithRequest(inboundMsg).
		WithID(jid).
		SaveForMultipleClients(inboundMsg.OrderedClients)

	createdBy := curUser.Username
	if inboundMsg.OrderedClients != nil && len(inboundMsg.OrderedClients) > 0 {
		// by default abortOnErr is true
		abortOnErr := true
		if inboundMsg.AbortOnError != nil {
			abortOnErr = *inboundMsg.AbortOnError
		}

		multiJob := &models.MultiJob{
			MultiJobSummary: models.MultiJobSummary{
				JID:       jid,
				StartedAt: time.Now(),
				CreatedBy: createdBy,
			},
			ClientIDs:   inboundMsg.ClientIDs,
			GroupIDs:    inboundMsg.GroupIDs,
			ClientTags:  inboundMsg.ClientTags,
			Command:     inboundMsg.Command,
			Cwd:         inboundMsg.Cwd,
			Interpreter: inboundMsg.Interpreter,
			TimeoutSec:  inboundMsg.TimeoutSec,
			Concurrent:  inboundMsg.ExecuteConcurrently,
			AbortOnErr:  abortOnErr,
			IsSudo:      inboundMsg.IsSudo,
			IsScript:    inboundMsg.IsScript,
		}
		if err := al.jobProvider.SaveMultiJob(multiJob); err != nil {
			uiConnTS.WriteError("Failed to persist a new multi-client job.", err)
			return
		}

		al.Debugf("Multi-client Job[id=%q] created to execute remote command on clients %s, groups %s tags %s: %q.", multiJob.JID, inboundMsg.ClientIDs, inboundMsg.GroupIDs, inboundMsg.GetClientTags(), inboundMsg.Command)

		uiConnTS.SetWritesBeforeClose(len(inboundMsg.OrderedClients))

		// for sequential execution - create a channel to get the job result
		var curJobDoneChannel chan *models.Job

		if !multiJob.Concurrent {
			curJobDoneChannel = make(chan *models.Job)
			al.jobsDoneChannel.Set(multiJob.JID, curJobDoneChannel)
			defer func() {
				close(curJobDoneChannel)
				al.jobsDoneChannel.Del(multiJob.JID)
			}()
		}

		for _, client := range inboundMsg.OrderedClients {
			curJID, err := generateNewJobID()
			if err != nil {
				uiConnTS.WriteError("Could not generate job id.", err)
				return
			}
			if multiJob.Concurrent {
				go al.createAndRunJob( //nolint:errcheck // error is logged, nothing to act on here
					uiConnTS,
					&jid,
					curJID,
					inboundMsg.Command,
					multiJob.Interpreter,
					createdBy,
					multiJob.Cwd,
					multiJob.TimeoutSec,
					multiJob.IsSudo,
					multiJob.IsScript,
					client,
				)
			} else {
				err := al.createAndRunJob(
					uiConnTS,
					&jid,
					curJID,
					inboundMsg.Command,
					multiJob.Interpreter,
					createdBy,
					multiJob.Cwd,
					multiJob.TimeoutSec,
					multiJob.IsSudo,
					multiJob.IsScript,
					client,
				)

				if err != nil {
					if multiJob.AbortOnErr && !errors.Is(err, ErrClientNotConnected) {
						uiConnTS.Close()
						return
					}
					continue
				}

				// TODO: review use of this flag as a testing hack. works but not too nice.
				if al.insecureForTests {
					continue
				}

				// wait until command is finished
				jobResult := <-curJobDoneChannel
				if multiJob.AbortOnErr && jobResult.Status == models.JobStatusFailed {
					uiConnTS.Close()
					return
				}
			}
		}
	} else {
		client := inboundMsg.OrderedClients[0]

		al.createAndRunJob( //nolint:errcheck // error is logged, nothing to act on here
			uiConnTS,
			nil,
			jid,
			inboundMsg.Command,
			inboundMsg.Interpreter,
			createdBy,
			inboundMsg.Cwd,
			inboundMsg.TimeoutSec,
			inboundMsg.IsSudo,
			inboundMsg.IsScript,
			client,
		)
	}

	if al.testDone != nil {
		al.testDone <- true
	}

	// check for Close message from client to close the connection
	mt, message, err := uiConnTS.ReadMessage()
	if err != nil {
		if closeErr, ok := err.(*websocket.CloseError); ok {
			al.Debugf("Received a closed err on WS read: %v", closeErr)
			return
		}
		al.Debugf("Error read from websocket: %v", err)
		return
	}

	al.Debugf("Message received: type %v, msg %s", mt, message)
	uiConnTS.Close()
}<|MERGE_RESOLUTION|>--- conflicted
+++ resolved
@@ -42,10 +42,7 @@
 	err = al.extendedPermissionCommandRaw(inboundMsg.Command, curUser)
 	if err != nil {
 		uiConnTS.WriteError("Extended Permission failed with ", err)
-<<<<<<< HEAD
-=======
 		al.Debugf("extended \"commands\" permission middleware: %v", err.Error())
->>>>>>> da498ecc
 		return
 	}
 
