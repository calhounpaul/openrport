package chserver

import (
	"context"
	"errors"
	"fmt"
	"net/http"
	"time"

	"github.com/gorilla/mux"

	rportplus "github.com/realvnc-labs/rport/plus"
	"github.com/realvnc-labs/rport/server/api"
	errors2 "github.com/realvnc-labs/rport/server/api/errors"
	"github.com/realvnc-labs/rport/server/api/users"
	"github.com/realvnc-labs/rport/server/bearer"
	"github.com/realvnc-labs/rport/server/routes"
	"github.com/realvnc-labs/rport/share/enums"
	"github.com/realvnc-labs/rport/share/logger"
)

func (al *APIListener) wrapStaticPassModeMiddleware(next http.HandlerFunc) http.HandlerFunc {
	return func(w http.ResponseWriter, r *http.Request) {
		if al.userService.GetProviderType() == enums.ProviderSourceStatic {
			al.jsonError(w, errors2.APIError{
				HTTPStatus: http.StatusBadRequest,
				Message:    "server runs on a static user-password pair, please use JSON file or database for user data",
			})
			return
		}
		next.ServeHTTP(w, r)
	}
}

func (al *APIListener) wrapAdminAccessMiddleware(next http.Handler) http.Handler {
	return http.HandlerFunc(func(w http.ResponseWriter, r *http.Request) {
		if al.insecureForTests {
			next.ServeHTTP(w, r)
			return
		}

		user, err := al.getUserModelForAuth(r.Context())
		if err != nil {
			al.jsonError(w, err)
			return
		}

		if user.IsAdmin() {
			next.ServeHTTP(w, r)
			return
		}

		al.jsonError(w, errors2.APIError{
			Message: fmt.Sprintf(
				"current user should belong to %s group to access this resource",
				users.Administrators,
			),
			HTTPStatus: http.StatusForbidden,
		})
	})
}

func (al *APIListener) wrapTotPEnabledMiddleware(next http.HandlerFunc) http.HandlerFunc {
	return func(w http.ResponseWriter, r *http.Request) {
		if !al.config.API.TotPEnabled {
			al.jsonErrorResponseWithTitle(w, http.StatusBadRequest, "TotP is disabled")
			return
		}

		next.ServeHTTP(w, r)
	}
}

func (al *APIListener) wrapWithAuthMiddleware(isBearerOnly bool) mux.MiddlewareFunc {
	return func(f http.Handler) http.Handler {
		return http.HandlerFunc(func(w http.ResponseWriter, r *http.Request) {
			authorized, username, err := al.lookupUser(r, isBearerOnly)
			if err != nil {
				al.Logf(logger.LogLevelError, err.Error())
				if errors.Is(err, ErrTooManyRequests) {
					al.jsonErrorResponse(w, http.StatusTooManyRequests, err)
					return
				}
				al.jsonErrorResponse(w, http.StatusInternalServerError, err)
				return
			}

			if !al.handleBannedIPs(r, authorized) {
				return
			}

			if !authorized || username == "" {
				al.bannedUsers.Add(username)
				al.jsonErrorResponse(w, http.StatusUnauthorized, errors.New("unauthorized"))
				return
			}

			newCtx := api.WithUser(r.Context(), username)

			token, hasBearerToken := bearer.GetBearerToken(r)
			if hasBearerToken {
				err = al.updateTokenAccess(newCtx, token, time.Now(), r.UserAgent(), r.RemoteAddr)
				if err != nil {
					al.jsonError(w, err)
					return
				}
			}

			f.ServeHTTP(w, r.WithContext(newCtx))
		})
	}
}

func (al *APIListener) wrapClientAccessMiddleware(next http.Handler) http.Handler {
	return http.HandlerFunc(func(w http.ResponseWriter, r *http.Request) {
		if al.insecureForTests {
			next.ServeHTTP(w, r)
			return
		}

		vars := mux.Vars(r)
		clientID := vars[routes.ParamClientID]
		if clientID == "" {
			al.jsonErrorResponseWithTitle(w, http.StatusBadRequest, fmt.Sprintf("Missing %q route param.", routes.ParamClientID))
			return
		}

		curUser, err := al.getUserModelForAuth(r.Context())
		if err != nil {
			al.jsonError(w, err)
			return
		}

		clientGroups, err := al.clientGroupProvider.GetAll(r.Context())
		if err != nil {
			al.jsonError(w, err)
		}
		err = al.clientService.CheckClientAccess(clientID, curUser, clientGroups)
		if err != nil {
			al.jsonError(w, err)
			return
		}

		next.ServeHTTP(w, r)
	})
}

func (al *APIListener) extendedPermissionCommandRaw(cmd string, currUser *users.User) error {
<<<<<<< HEAD
	if !rportplus.IsPlusEnabled(al.config.PlusConfig) {
		return errors.New("Extended permission validation failed because rport-plus plugin not loaded")
	}

	plusPermissionCapability := al.Server.plusManager.GetExtendedPermissionCapabilityEx()
	_, cr := al.userService.GetEffectiveUserExtendedPermissions(currUser)
	if cr != nil {
		err := plusPermissionCapability.ValidateExtendedCommandPermissionRaw(cmd, false, cr)
		if err != nil {
			return err
=======
	if rportplus.IsPlusEnabled(al.config.PlusConfig) {
		// check only if plus is enabled, no error otherwise
		plusPermissionCapability := al.Server.plusManager.GetExtendedPermissionCapabilityEx()
		_, cr := al.userService.GetEffectiveUserExtendedPermissions(currUser)
		if cr != nil {
			err := plusPermissionCapability.ValidateExtendedCommandPermissionRaw(cmd, false, cr)
			if err != nil {
				return err
			}
>>>>>>> da498ecc
		}
	}
	return nil
}

func (al *APIListener) permissionsMiddleware(permission string) mux.MiddlewareFunc {
	return func(next http.Handler) http.Handler {
		return http.HandlerFunc(func(w http.ResponseWriter, r *http.Request) {
			if al.insecureForTests {
				next.ServeHTTP(w, r)
				return
			}

			currUser, err := al.getUserModelForAuth(r.Context())
			if err != nil {
				al.jsonError(w, err)
				return
			}

			if al.userService.SupportsGroupPermissions() {
				// Check group permissions only if supported otherwise let pass.
				err = al.userService.CheckPermission(currUser, permission)
				if err != nil {
					al.jsonError(w, err)
					return
				}
				if rportplus.IsPlusEnabled(al.config.PlusConfig) &&
					(permission == users.PermissionTunnels ||
						permission == users.PermissionCommands ||
						permission == users.PermissionScheduler) {
					plusPermissionCapability := al.Server.plusManager.GetExtendedPermissionCapabilityEx()
					al.Debugf("extended \"%s\" permission middleware: %v %v", permission, r.Method, r.URL.Path)
					tr, cr := al.userService.GetEffectiveUserExtendedPermissions(currUser)
					switch permission {
					case users.PermissionTunnels:
						if tr != nil {
							err = plusPermissionCapability.ValidateExtendedTunnelPermission(r, tr)
						}
					case users.PermissionCommands, users.PermissionScheduler:
						if cr != nil {
							err = plusPermissionCapability.ValidateExtendedCommandPermission(r, cr)
						}
					}
					if err != nil {
						al.jsonErrorResponseWithDetail(w, http.StatusBadRequest, "", err.Error(), "")
						return
					}
				}
			}
			next.ServeHTTP(w, r)
		})
	}
}

func (al *APIListener) updateTokenAccess(ctx context.Context, token string, accessTime time.Time, userAgent string, remoteAddress string) (err error) {
	tokenCtx, err := bearer.ParseToken(token, al.config.API.JWTSecret)
	if err != nil {
		al.Debugf("failed to parse jwt token: %v", err)
		return err
	}

	// at least make sure the source jwt was valid. not quite sure why ParseToken doesn't do this.
	if !tokenCtx.JwtToken.Valid {
		err := errors.New("jwt token is invalid")
		al.Debugf("%v", err)
		return err
	}

	found, sessionInfo, err := al.apiSessions.Get(ctx, tokenCtx.AppClaims.SessionID)
	if err != nil {
		return err
	}

	// if no session cache yet, then don't try to update
	if !found {
		return nil
	}

	sessionInfo.LastAccessAt = accessTime
	sessionInfo.UserAgent = userAgent
	sessionInfo.IPAddress = remoteAddress

	_, err = al.apiSessions.Save(ctx, sessionInfo)
	if err != nil {
		return err
	}

	return nil
}<|MERGE_RESOLUTION|>--- conflicted
+++ resolved
@@ -146,18 +146,6 @@
 }
 
 func (al *APIListener) extendedPermissionCommandRaw(cmd string, currUser *users.User) error {
-<<<<<<< HEAD
-	if !rportplus.IsPlusEnabled(al.config.PlusConfig) {
-		return errors.New("Extended permission validation failed because rport-plus plugin not loaded")
-	}
-
-	plusPermissionCapability := al.Server.plusManager.GetExtendedPermissionCapabilityEx()
-	_, cr := al.userService.GetEffectiveUserExtendedPermissions(currUser)
-	if cr != nil {
-		err := plusPermissionCapability.ValidateExtendedCommandPermissionRaw(cmd, false, cr)
-		if err != nil {
-			return err
-=======
 	if rportplus.IsPlusEnabled(al.config.PlusConfig) {
 		// check only if plus is enabled, no error otherwise
 		plusPermissionCapability := al.Server.plusManager.GetExtendedPermissionCapabilityEx()
@@ -167,7 +155,6 @@
 			if err != nil {
 				return err
 			}
->>>>>>> da498ecc
 		}
 	}
 	return nil
