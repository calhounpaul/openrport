package chshare

import (
	"crypto/tls"
	"errors"
	"net"
	"net/http"
<<<<<<< HEAD

	"github.com/cloudradar-monitoring/rport/share/logger"
=======
	"time"
>>>>>>> 289e80c4
)

type ServerOption func(*HTTPServer)

func WithTLS(certFile string, keyFile string, tlsConfig *tls.Config) ServerOption {
	return func(s *HTTPServer) {
		s.certFile = certFile
		s.keyFile = keyFile
		s.TLSConfig = tlsConfig
	}
}

// HTTPServer extends net/http Server and
// adds graceful shutdowns
type HTTPServer struct {
	*http.Server
	listener  net.Listener
	running   chan error
	isRunning bool
	certFile  string
	keyFile   string
	logger    *logger.Logger
}

// NewHTTPServer creates a new HTTPServer
func NewHTTPServer(maxHeaderBytes int, l *logger.Logger, options ...ServerOption) *HTTPServer {
	var httpLogger *logger.Logger
	if l != nil {
		httpLogger = l.Fork("http-server")
	}
	s := &HTTPServer{
		Server:   &http.Server{MaxHeaderBytes: maxHeaderBytes, ReadHeaderTimeout: 5 * time.Second},
		listener: nil,
		running:  make(chan error, 1),
		logger:   httpLogger,
	}

	for _, o := range options {
		o(s)
	}

	return s
}

func (h *HTTPServer) GoListenAndServe(addr string, handler http.Handler) error {
	l, err := net.Listen("tcp", addr)
	if err != nil {
		return err
	}
	h.isRunning = true
	h.Handler = handler
	h.listener = l
	go func() {
		if h.certFile != "" && h.keyFile != "" {
			h.logger.Debugf("serving HTTPS")
			h.closeWith(h.ServeTLS(l, h.certFile, h.keyFile))
		} else {
			h.logger.Debugf("serving HTTP")
			h.closeWith(h.Serve(l))
		}
	}()
	return nil
}

func (h *HTTPServer) closeWith(err error) {
	if !h.isRunning {
		return
	}
	h.isRunning = false
	h.running <- err
}

func (h *HTTPServer) Close() error {
	h.closeWith(nil)
	return h.listener.Close()
}

func (h *HTTPServer) Wait() error {
	if !h.isRunning {
		return errors.New("Already closed")
	}
	return <-h.running
}<|MERGE_RESOLUTION|>--- conflicted
+++ resolved
@@ -5,12 +5,9 @@
 	"errors"
 	"net"
 	"net/http"
-<<<<<<< HEAD
+	"time"
 
 	"github.com/cloudradar-monitoring/rport/share/logger"
-=======
-	"time"
->>>>>>> 289e80c4
 )
 
 type ServerOption func(*HTTPServer)
