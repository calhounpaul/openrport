--- conflicted
+++ resolved
@@ -9,17 +9,9 @@
 !cmd/rportd
 rportd.exe
 deploy.sh
-<<<<<<< HEAD
-
 # air
 .air.toml
 tmp/
-
-=======
-# air
-.air.toml
-tmp/
->>>>>>> cc73b27a
 # Vuepress
 .vuepress/.cache
 .vuepress/.temp
