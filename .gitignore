--- conflicted
+++ resolved
@@ -52,10 +52,5 @@
 
 # plus dev
 rport-plus
-<<<<<<< HEAD
-
-# local ui
-=======
 # local docroot
->>>>>>> da498ecc
 docroot/