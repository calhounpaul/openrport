swagger: "2.0"
info:
  description: "To run API, use `--api-addr=yourserver:3000` CLI argument or enable it in config file"
  version: "1.0.0"
  title: "rportd HTTP(S) API"
host: "yourserver:3000"
basePath: "/api/v1"
securityDefinitions:
  basic_auth:
    type: basic
    description: "HTTP-basic authentication works for all routes. You can use user's password only when 2FA is not enabled. For scripting you can use long-lived API token generated using /me/token endpoint instead of the password."
  bearer_auth:
    description: "Instead of HTTP basic authentication you can retrieve a bearer token using /login endpoint. Send the retrieved token in 'Authorization: Bearer <TOKEN>' header. If 2FA is enabled, the bearer token from /login endpoint can only be used in /verify-2fa or /me/totp-secret endpoints (see below)."
    type: apiKey # actually apiKey is not correct type but 'bearer' type is not supported in swagger v2.0
    in: header
    name: "Authorization"
security:
  - bearer_auth: []
  - basic_auth: []
schemes:
  - http
  - https
tags:
  - name: "Login"
    description: For more details https://oss.rport.io/docs/no02-api-auth.html
  - name: "Profile & Info"
    description: "Profile and System Information"
  - name: "Clients and Tunnels"
    description: For more details https://oss.rport.io/docs/no09-managing-tunnels.html
  - name: "Client Groups"
    description: For more details https://oss.rport.io/docs/no04-client-groups.html
  - name: "Rport Client Auth Credentials"
    description: For more details https://oss.rport.io/docs/no03-client-auth.html
  - name: "Commands"
    description: For more details https://oss.rport.io/docs/no06-command-execution.html
  - name: "Users"
    description: For more details https://oss.rport.io/docs/no12-user.html
paths:
  /login:
    get:
      tags:
        - "Login"
      summary: "Generate auth token. Requires HTTP-basic authorization"
      description: "If 2FA is disabled: returns authorization JWT token.\n
      If 2FA is enabled: triggers sending 2FA token to the user. 2fa token can be further verified using `/verify-2fa` endpoint. Requires the user to have a valid `two_fa_send_to` delivery option\n
      If TotP is enabled, it returns a login token, which should be used to call `/verify-2fa` endpoint and also to create and read a totp secret for the first time (see `/me/totp-secret`)\n
      "
      parameters:
        - name: "token-lifetime"
          in: "query"
          description: "initial lifetime of JWT token in seconds. Max value is 90 days. Default: 10 min"
          required: false
          default: 600
          maximum: 7776000
          type: "integer"
      produces:
        - "application/json"
      responses:
        "200":
          description: "Successful Operation"
          schema:
            type: "object"
            properties:
              data:
                $ref: "#/definitions/LoginResponse"
        "400":
          description: "Invalid parameters"
          schema:
            $ref: "#/definitions/ErrorPayload"
        "401":
          description: "Unauthorized"
          schema:
            $ref: "#/definitions/ErrorPayload"
        "500":
          description: "Invalid Operation"
          schema:
            $ref: "#/definitions/ErrorPayload"
    post:
      tags:
        - "Login"
      summary: "Generate auth token. Requires username and password in request body"
      description: "If 2FA is disabled: returns authorization JWT token.\n
      If 2FA is enabled: triggers sending 2FA token to the user. 2fa token can be further verified using `/verify-2fa` endpoint. Requires the user to have a valid `two_fa_send_to` delivery option.\n
      `username` and `password` should be provided in request body either in JSON either in x-www-formurlencoded format.\n
      If time based one time passwords (TotP) are enabled (Google/Microsoft authenticator app), it returns a login token, which should be used to call `/verify-2fa` endpoint and also to create and totp secret key for the first time (see `/me/totp-secret`)\n
      To understand if TotP is enabled, `delivery_method` field will contain `totp_authenticator_app` value, that indicates the limited scope of the JWT token validity.\n
      If user has already a TotP secret key, the value of totp_key_status field will be 'pending' or 'exists' otherwise.
      "
      # swagger 2.0 does not allow describing a method that accepts multiple content-types
      parameters:
        - name: "token-lifetime"
          in: "query"
          description: "initial lifetime of JWT token in seconds. Max value is 90 days. Default: 10 min"
          required: false
          default: 600
          maximum: 7776000
          type: "integer"
      produces:
        - "application/json"
      responses:
        "200":
          description: "Successful Operation"
          schema:
            type: "object"
            properties:
              data:
                $ref: "#/definitions/LoginResponse"
        "400":
          description: "Invalid parameters"
          schema:
            $ref: "#/definitions/ErrorPayload"
        "401":
          description: "Unauthorized"
          schema:
            $ref: "#/definitions/ErrorPayload"
        "500":
          description: "Invalid Operation"
          schema:
            $ref: "#/definitions/ErrorPayload"
  /logout:
    delete:
      tags:
        - "Login"
      summary: "Revoke token. Requires Bearer authorization provided"
      description: ""
      produces:
        - "application/json"
      responses:
        "204":
          description: "Token revoked"
        "400":
          description: "Invalid parameters"
          schema:
            $ref: "#/definitions/ErrorPayload"
        "500":
          description: "Invalid Operation"
          schema:
            $ref: "#/definitions/ErrorPayload"
  /verify-2fa:
    post:
      tags:
        - "Login"
      summary: "Verify 2FA token of the user. Requires enabled 2FA or time based one time code generation (totp_enabled=true)."
      description: "Returns authorization JWT token if athe provided username and his 2fa token are valid. If totp_enabled is true, you should provide one time password as 2fa token.\n
      If both 2FA and TotP are disabled, this api will return 400."
      produces:
        - "application/json"
      parameters:
        - name: "token-lifetime"
          in: "query"
          description: "initial lifetime of JWT token in seconds. Max value is 90 days. Default: 10 min"
          required: false
          default: 600
          maximum: 7776000
          type: "integer"
        - in: "body"
          name: "body"
          description: "Username and his 2FA token"
          required: true
          schema:
            type: "object"
            properties:
              username:
                type: "string"
                description: "Unique username"
              token:
                type: "string"
                description: "2FA or TotP options should be enabled. Requires JWT bearer token received from `/login` endpoint. 2FA token that was sent to the user by `/login` endpoints or generated by an Authenticator application. If totp_enabled is true, provide here one time password generated by an Authenticator app."
      responses:
        "200":
          description: "Successful Operation"
          schema:
            type: "object"
            properties:
              data:
                type: "object"
                properties:
                  token:
                    type: "string"
                    description: "Authorization JWT token"
        "400":
          description: "Invalid Request"
          schema:
            $ref: "#/definitions/ErrorPayload"
        "401":
          description: "Unauthorized, if invalid login token is provided"
          schema:
            $ref: "#/definitions/ErrorPayload"
        "409":
          description: "2FA is disabled. If totp_enabled is true, this error will indicate that the user hasn't generated a TotP private key yet (see /me/totp-secret)"
          schema:
            $ref: "#/definitions/ErrorPayload"
        "500":
          description: "Invalid Operation"
          schema:
            $ref: "#/definitions/ErrorPayload"
  /me:
    get:
      tags:
        - "Profile & Info"
      summary: "Return currently logged in user and groups the user belongs to"
      description: ""
      produces:
        - "application/json"
      responses:
        "200":
          description: "Successful Operation"
          schema:
            type: "object"
            properties:
              data:
                $ref: "#/definitions/UserGet"
        "404":
          description: "User not found"
          schema:
            $ref: "#/definitions/ErrorPayload"
        "500":
          description: "Invalid Operation"
          schema:
            $ref: "#/definitions/ErrorPayload"
    put:
      tags:
        - "Profile & Info"
      summary: "Update your own username, password or two_fa_send_to"
      produces:
        - "application/json"
      parameters:
        - in: "body"
          name: "updated params"
          description: "your own parameters that you would like to update"
          required: true
          schema:
            type: "object"
            properties:
              username:
                type: "string"
                description: "new username, empty if keep the same"
              password:
                type: "string"
                description: "new password, empty if keep the same"
              old_password:
                type: "string"
                description: "old password, required only on password change"
              two_fa_send_to:
                type: "string"
                description: "applicable only when 2FA is enabled, ignored otherwise. New two_fa_send_to, empty if keep the same"
      responses:
        "204":
          description: "Successful Operation"
        "400":
          description: "Invalid request parameters"
          schema:
            $ref: "#/definitions/ErrorPayload"
        "401":
          description: "Unauthorized"
          schema:
            $ref: "#/definitions/ErrorPayload"
        "403":
          description: "Missing or incorrect old password"
          schema:
            $ref: "#/definitions/ErrorPayload"
        "500":
          description: "Invalid Operation"
          schema:
            $ref: "#/definitions/ErrorPayload"
  /me/ip:
    get:
      tags:
        - "Profile & Info"
      summary: "Return a public ip address of a client who makes the request"
      description: ""
      produces:
        - "application/json"
      responses:
        "200":
          description: "Client's ip address"
          schema:
            type: "object"
            properties:
              data:
                type: "object"
                properties:
                  ip:
                    type: "string"
  /me/token:
    post:
      tags:
        - "Profile & Info"
      summary: "Generate a new API token for user and return it"
      produces:
        - "application/json"
      responses:
        "200":
          description: "API token"
          schema:
            type: "object"
            properties:
              data:
                type: "object"
                properties:
                  token:
                    type: "string"
                    format: "uuid"
        "401":
          description: "Unauthorized"
          schema:
            $ref: "#/definitions/ErrorPayload"
        "500":
          description: "Invalid Operation"
          schema:
            $ref: "#/definitions/ErrorPayload"
    delete:
      tags:
        - "Profile & Info"
      summary: "Delete user's API token"

      responses:
        "204":
          description: "Successful operation."
        "401":
          description: "Unauthorized"
          schema:
            $ref: "#/definitions/ErrorPayload"
        "500":
          description: "Invalid Operation"
          schema:
            $ref: "#/definitions/ErrorPayload"
  /status:
    get:
      tags:
        - "Profile & Info"
      summary: "Get information about rport server"
      description: "Show health status, server version, etc"
      produces:
        - "application/json"
      responses:
        "200":
          description: "Successful Operation"
          schema:
            type: "object"
            properties:
              data:
                type: "object"
                properties:
                  version:
                    type: "string"
                  clients_connected:
                    type: "integer"
                  clients_disconnected:
                    type: "integer"
                  clients_auth_source:
                    description: "The source of clients authentication credentials"
                    type: "string"
                    enum: ["Static Credentials", "File", "DB"]
                  clients_auth_mode:
                    description: "Shows whether it's allowed or not to create/update/delete clients authentication credentials"
                    type: "string"
                    enum: ["Read Only", "Read Write"]
                  fingerprint:
                    type: "string"
                  connect_url:
                    description: "Full client connect URL(s)"
                    type: "array"
                    items:
                      type: "string"
                  users_auth_source:
                    description: "The source of API users authentication credentials"
                    type: "string"
                    enum: ["Static Credentials", "File", "DB"]
                  two_fa_enabled:
                    description: "True if two-factor authentication or totp auth is enabled"
                    type: "boolean"
                  two_fa_delivery_method:
                    description: "Delivery method that is used to send auth tokens when 2FA is enabled, if totp is enabled, 'totp_authenticator_app' is returned"
                    type: "string"
                    enum: ["email", "pushover", "totp_authenticator_app"]
                  tunnel_proxy_enabled:
                    description: "True if tunnel reverse proxy is enabled"
                    type: "boolean"
                  used_ports:
                    type: "array"
                    description: "Shows a list of port numbers or ranges of server ports, that are used for automatic and manual port assignment"
                    items:
                      type: "string"
                  excluded_ports:
                    type: "array"
                    description: "Shows a list of port numbers or ranges of server ports, that are not used for automatic and manual port assignment"
                    items:
                      type: "string"
              meta:
                type: "object"
        "500":
          description: "Invalid Operation"
          schema:
            $ref: "#/definitions/ErrorPayload"
  /clients:
    get:
      tags:
        - "Clients and Tunnels"
      parameters:
        - name: "sort"
          in: "query"
          description: "Sort option `-<field>`(desc) or `<field>`(asc). `<field>` can be one of `'id', 'name', 'os', 'hostname', 'version'`. For example, `&sort=-name` or `&sort=hostname`, etc"
          required: false
          type: "string"
        - name: "filter"
          in: "query"
          description: "Filter option `filter[<FIELD>]=<VALUE>` or `filter[<FIELD>|<FIELD>]=<VALUE>,<VALUE>` for OR conditions.\n
          `<FIELD>` can be one of `'id', 'name', 'os', 'os_arch', 'os_family', 'os_kernel', 'os_full_name', 'os_version', 'os_virtualization_system', 'os_virtualization_role', 'cpu_family', 'cpu_model', 'cpu_model_name', 'cpu_vendor', 'num_cpus', 'timezone', 'hostname', 'ipv4', 'ipv6', 'tags', 'version', 'address' 'client_auth_id', 'allowed_user_groups' and 'groups'`. You can use `*` to filter on any field.\n
          Multiple filters are possible. You can use `*` wildcards for partial matches. Text matching is case insensitive.\n
          Examples:\n
          `filter[os_full_name]=Ubuntu 20.04`\n
          `filter[os_full_name]=Ubuntu 20.04,Ubuntu 18.04`\n
          `filter[os_full_name|os]=Ubuntu*`\n
          `filter[*]=*Ubuntu*,*10.10.*,*Redhat*`"
          required: false
          type: "string"
        - in: "query"
          name: "fields[<RESOURCE>]"
          description: "Fields to be returned. It should be provided in the format as `fields[<RESOURCE>]=<FIELDS>`,
              where `<RESOURCE>` is `clients` and `<FIELDS>` is a comma separated list of fields. Example: `fields[clients]=id,name`.
              If no fields are specified, only id, name and hostname will be returned."
          required: false
          type: "string"
        - name: "page"
          in: "query"
          required: false
          type: "integer"
          description: Pagination options `page[limit]` and `page[offset]` can be used to get more than the first page of results. Default limit is 50 and maximum is 500. The `count` property in meta shows the total number of results.
      summary: "List all active and disconnected client connections. By default sorted by ID in asc order"
      description: ""
      produces:
        - "application/json"
      responses:
        "200":
          description: "success response"
          schema:
            type: "object"
            properties:
              data:
                type: "array"
                items:
                  $ref: "#/definitions/Client"
              meta:
                type: "object"
                properties:
                  count:
                    type: "integer"
        "400":
          description: "invalid request parameters"
          schema:
            $ref: "#/definitions/ErrorPayload"
        "500":
          description: "invalid operation"
          schema:
            $ref: "#/definitions/ErrorPayload"
  /tunnels:
    get:
      tags:
        - "Clients and Tunnels"
      summary: "Returns all active tunnels of rport clients that current user has access to"
      description: ""
      produces:
        - "application/json"
      responses:
        "200":
          description: "success response"
          schema:
            type: "object"
            properties:
              data:
                type: "array"
                items:
                  $ref: "#/definitions/Tunnel"
        "500":
          description: "invalid operation"
          schema:
            $ref: "#/definitions/ErrorPayload"
  /clients/{client_id}:
    get:
      tags:
        - "Clients and Tunnels"
      summary: "Get client by id"
      parameters:
        - name: "client_id"
          in: "path"
          description: "unique client ID"
          required: true
          type: "string"
        - in: "query"
          name: "fields[<RESOURCE>]"
          description: "Fields to be returned. It should be provided in the format as `fields[<RESOURCE>]=<FIELDS>`,
              where `<RESOURCE>` is `clients` and `<FIELDS>` is a comma separated list of fields. Example: `fields[clients]=id,name`.
              If no fields are specified, all will be returned."
          required: false
          type: "string"
      produces:
        - "application/json"
      responses:
        "200":
          description: "success response"
          schema:
            type: "object"
            properties:
              data:
                $ref: "#/definitions/Client"
        "404":
          description: "Client not found"
          schema:
            $ref: "#/definitions/ErrorPayload"
        "500":
          description: "Invalid operation"
          schema:
            $ref: "#/definitions/ErrorPayload"
    delete:
      tags:
        - "Clients and Tunnels"
      summary:  "Delete a disconnected client by id"
      description: "Deletes a client by a given id. This API requires the current client to be offline. Returns 400 otherwise."
      produces:
        - "application/json"
      parameters:
        - name: "client_id"
          in: "path"
          description: "unique client ID"
          required: true
          type: "string"
      responses:
        "204":
          description: "Successful operation."
        "400":
          description: "Invalid request: client is active or provided client ID is empty."
          schema:
            $ref: "#/definitions/ErrorPayload"
        "404":
          description: "Client not found"
          schema:
            $ref: "#/definitions/ErrorPayload"
        "500":
          description: "Invalid operation"
          schema:
            $ref: "#/definitions/ErrorPayload"
  /clients/{client_id}/tunnels:
    parameters:
      - name: "client_id"
        in: "path"
        description: "unique client id retrieved previously"
        required: true
        type: "string"
      - name: "local"
        in: "query"
        description: "local refers to the local port of the rport server to use for a new tunnel, e.g. '3390' or '0.0.0.0:3390'. If local is not specified, a random free server port will be selected automatically"
        required: false
        type: "string"
      - name: "remote"
        in: "query"
        description: "remote address endpoint, e.g. '3389', '0.0.0.0:22' or '192.168.178.1:80', etc"
        required: true
        type: "string"
      - name: "scheme"
        in: "query"
        description: "URI scheme to be used. For example, 'ssh', 'rdp', etc."
        required: false
        type: "string"
      - name: "acl"
        in: "query"
        description: "ACL, IP v4 addresses or ranges who is allowed to use the tunnel (ipv6 is not supported yet). For example, '142.78.90.8,201.98.123.0/24'"
        required: false
        type: "string"
      - name: "check_port"
        in: "query"
        description: "A flag whether to check availability of a public port (remote). By default check is enabled. To disable it specify 'check_port=0'."
        required: false
        type: "string"
      - name: "idle-timeout-minutes"
        in: "query"
        description: "Auto-close the tunnel after given period of inactivity in minutes. If not provided, default value is 5 minutes. This parameter should not be used with a non empty `skip-idle-timeout` parameter"
        required: false
        type: "integer"
        maximum: 10080
        minimum: 0
        default: 5
      - name: "auto-close"
        in: "query"
        description: "if > 0 then auto-close the tunnel after given duration. Valid time units are 's'(seconds), 'm'(minutes), 'h'(hours). For example, '20m', '1m30s', '1h', etc"
        required: false
        type: "string"
      - name: "protocol"
        in: "query"
        description: "Protocol for the tunnel. Can be `tcp` or `udp`. Default is `tcp`."
        required: false
        type: "string"
      - name: "skip-idle-timeout"
        in: "query"
        description: "Disables the auto-close time of the tunnel (see `idle-timeout-minutes` parameter). The parameter should not be used with a non empty `idle-timeout-minutes` parameter"
        required: false
        type: "integer"
      - name: "http_proxy"
        in: "query"
        description: "If true, triggers the start of a reverse proxy in front of the tunnel to handle ssl offloading. Default is false. `http_proxy=true` is only allowed in combination with scheme 'http' or 'https'"
        required: false
        type: "boolean"
      - name: "host_header"
        in: "query"
        description: "If http_proxy is true, you can specify a host name which will be added as header field `Host` to each outgouing proxy request. (virtual hosting on remote side)"
        required: false
        type: "string"
    put:
      tags:
        - "Clients and Tunnels"
      summary: "Request a new tunnel for an active client connection"
      description: ""
      produces:
        - "application/json"
      responses:
        "200":
          description: "success response"
          schema:
            type: "object"
            properties:
              data:
                type: "object"
                $ref: "#/definitions/Tunnel"
        "400":
          description: "invalid parameters. Error codes: ERR_CODE_LOCAL_PORT_IN_USE, ERR_CODE_REMOTE_PORT_NOT_OPEN, ERR_CODE_INVALID_ACL, ERR_CODE_TUNNEL_EXIST, ERR_CODE_TUNNEL_TO_PORT_EXIST, ERR_CODE_URI_SCHEME_LENGTH_EXCEED, ERR_CODE_INVALID_IDLE_TIMEOUT."
          schema:
            $ref: "#/definitions/ErrorPayload"
        "404":
          description: "specified client does not exist, already terminated ot disconnected"
          schema:
            $ref: "#/definitions/ErrorPayload"
        "409":
          description: "can't create requested tunnel. Probably port already busy"
          schema:
            $ref: "#/definitions/ErrorPayload"
        "500":
          description: "invalid operation"
          schema:
            $ref: "#/definitions/ErrorPayload"
  /clients/{client_id}/tunnels/{tunnel_id}:
    parameters:
      - name: "client_id"
        in: "path"
        description: "unique client id retrieved previously"
        required: true
        type: "string"
      - name: "tunnel_id"
        in: "path"
        description: "unique tunnel id retrieved previously"
        required: true
        type: "string"
      - name: "force"
        in: "query"
        description: "If true, terminate a tunnel even when it is still active."
        required: false
        type: "boolean"
    delete:
      tags:
        - "Clients and Tunnels"
      summary:  "Terminate a specified tunnel"
      description: ""
      responses:
        "204":
          description: "tunnel terminated"
        "400":
          description: "invalid parameters"
          schema:
            $ref: "#/definitions/ErrorPayload"
        "404":
          description: "specified client or tunnel does not exist or already terminated"
          schema:
            $ref: "#/definitions/ErrorPayload"
        "409":
          description: "specified tunnel is still active: it has active connections"
          schema:
            $ref: "#/definitions/ErrorPayload"
        "500":
          description: "invalid operation"
          schema:
            $ref: "#/definitions/ErrorPayload"
  /clients/{client_id}/acl:
    post:
      tags:
        - "Clients and Tunnels"
      summary: "Limit access to a current client to user groups. Require admin access"
      description: ""
      produces:
        - "application/json"
      parameters:
        - name: "client_id"
          in: "path"
          description: "unique client id retrieved previously"
          required: true
          type: "string"
        - in: "body"
          name: "body"
          required: true
          schema:
            type: "object"
            properties:
              allowed_user_groups:
                type: "array"
                description: "list of user groups that are allowed to access this client. Empty means only Administrators can access it. You must always specify the entire list of allowed groups, partial updates are not supported"
                items:
                  type: "string"
      responses:
        "204":
          description: "Successful Operation"
        "400":
          description: "Invalid request parameters"
          schema:
            $ref: "#/definitions/ErrorPayload"
        "404":
          description: "Client or specified user groups not found"
          schema:
            $ref: "#/definitions/ErrorPayload"
        "500":
          description: "Invalid Operation"
          schema:
            $ref: "#/definitions/ErrorPayload"
  /clients/{client_id}/updates-status:
    post:
      tags:
        - "Clients and Tunnels"
      summary: "Trigger updates status refresh on the client"
      produces:
        - "application/json"
      parameters:
        - name: "client_id"
          in: "path"
          description: "unique client id retrieved previously"
          required: true
          type: "string"
      responses:
        "204":
          description: "Successful Operation"
        "400":
          description: "Invalid request parameters"
          schema:
            $ref: "#/definitions/ErrorPayload"
        "404":
          description: "Client or specified user groups not found"
          schema:
            $ref: "#/definitions/ErrorPayload"
        "500":
          description: "Invalid Operation"
          schema:
            $ref: "#/definitions/ErrorPayload"
  /clients/{client_id}/commands:
    get:
      tags:
        - "Commands"
      summary: "Return a short info about all client commands"
      description: "Return a list of all running and finished commands sorted by finished time in desc order with running commands at the beginning"
      produces:
        - "application/json"
      parameters:
        - name: "client_id"
          in: "path"
          description: "unique client id retrieved previously"
          required: true
          type: "string"
        - in: "query"
          name: "sort"
          description: "Sort field to be used for sorting, the default sorting is by finished time in desc order.\n
            To change the direction add `-` to the sorting value e.g. `-started_at`. Allowed values are `jid`, `started_at`, `finished_at`, `status`, `multi_job_id`, `created_by`, `schedule_id`.\n
            You can use as many sort parameters as you want."
          required: false
          type: "string"
        - in: "query"
          name: "filter[<FIELD>]"
          description: "Filter option `filter[<field>]` or `filter[started_at][<op>]`.
            `<field>` can be one of `jid`, `created_by`, `started_at`, `finished_at`, `status`, `multi_job_id`, `schedule_id`  and `<value>` is the search value,\n
              e.g. `filter[created_by]=admin` will request only commands created by admin. You can use as many filter parameters as you want.\n
              Wildcards `*` are supported in the filter `<value>`.\n
              For `started_at` and `finished_at` filters you need to specify operation: `gt`, `lt`, `since` or `until`.\n
              If you want to filter by multiple values e.g. find entries either for created_by = admin or other you can use following filters\n
              `filter[created_by]=admin,other`."
          required: false
          type: "string"
        - name: "page"
          in: "query"
          required: false
          type: "integer"
          description: Pagination options `page[limit]` and `page[offset]` can be used to get more than the first page of results. Default limit is 100 and maximum is 1000. The `count` property in meta shows the total number of results.
        - in: "query"
          name: "fields[<RESOURCE>]"
          description: "Fields to be returned. It should be provided in the format as `fields[<RESOURCE>]=<FIELDS>`,
              where `<RESOURCE>` is `commands` or `result` and `<FIELDS>` is a comma separated list of fields. Default is: `fields[commands]=jid,status,finished_at&fields[result]=summary`."
          required: false
          type: "string"
      responses:
        "200":
          description: "Successful Operation"
          schema:
            type: "object"
            properties:
              data:
                type: "array"
                items:
                  $ref: "#/definitions/JobSummary"
              meta:
                type: "object"
                properties:
                  count:
                    type: "integer"
        "500":
          description: "Invalid Operation"
          schema:
            $ref: "#/definitions/ErrorPayload"
    post:
      tags:
        - "Commands"
      summary: "Execute a command by the rport client"
      description: "NOTE: if command limitation is enabled by an rport client then a full path command can be required to use. See https://oss.rport.io/docs/no06-command-execution.html for more details"
      produces:
        - "application/json"
      parameters:
        - name: "client_id"
          in: "path"
          description: "unique client id retrieved previously"
          required: true
          type: "string"
        - in: "body"
          name: "body"
          description: "remote command to execute by the rport client"
          required: true
          schema:
            type: "object"
            properties:
              command:
                type: "string"
                description: "remote command to execute by the rport client. NOTE: if command limitation is enabled by an rport client then a full path command can be required to use. See https://oss.rport.io/docs/no06-command-execution.html for more details"
              interpreter:
                type: "string"
                enum: [cmd, powershell, tacoscript]
                description: "command interpreter to use to execute the command. If not set 'cmd' is used by default on Windows and /bin/sh on Linux"
              cwd:
                type: "string"
                description: "current working directory for the executable command"
              is_sudo:
                type: "boolean"
                description: "execute a command as sudo user"
              timeout_sec:
                type: "integer"
                description: "timeout in seconds to observe the command execution. If not set a default timeout (60 seconds) is used"
                default: 60
      responses:
        "200":
          description: "Successful Operation"
          schema:
            type: "object"
            properties:
              data:
                type: "object"
                properties:
                  jid:
                    type: "string"
                    description: "job id of the corresponding command"
        "400":
          description: "Invalid request parameters"
          schema:
            $ref: "#/definitions/ErrorPayload"
        "404":
          description: "Active client not found"
          schema:
            $ref: "#/definitions/ErrorPayload"
        "409":
          description: "Could not execute the command. Probably a previous command is still running"
          schema:
            $ref: "#/definitions/ErrorPayload"
        "500":
          description: "Invalid Operation"
          schema:
            $ref: "#/definitions/ErrorPayload"
  /clients/{client_id}/scripts:
    post:
      tags:
        - "Scripts"
      summary: "Execute a script by a rport client."
      description: "Rport server will copy script contents to a temp folder on an rport client. Then it will implicitly execute shell script as a command e.g. sh /tmp/script.sh.\n
       NOTE: if command limitation is enabled by an rport client then it should allow execution commands like sh script.sh or cmd script.bat or powershell -executionpolicy bypass -file script.ps1.\n
       See https://oss.rport.io/docs/no06-command-execution.html#securing-your-environment for more details"
      consumes:
        - application/json
      parameters:
        - name: "client_id"
          in: "path"
          description: "unique client id retrieved previously"
          required: true
          type: "string"
        - in: "body"
          name: "body"
          description: "script to execute by the rport client, the format depends on the client's OS"
          required: true
          schema:
            type: "object"
            properties:
              script:
                type: "string"
                description: "base64 encoded script which should be executed on a remote client"
              interpreter:
                type: "string"
                enum: [ cmd, powershell, tacoscript ]
                description: "command interpreter to use to execute the script. If not set 'cmd' is used by default on Windows and /bin/sh on Linux.\n
                For tacoscript interpreter you should install tacoscript binary from here: https://github.com/cloudradar-monitoring/tacoscript#installation. It should also be available in the system path.\n
                Additionally, you can use interpreter aliases or full absolute paths to an interpreter of your choice (see https://oss.rport.io/docs/no14-scripts.html#scripts-execution for details)."
              cwd:
                type: "string"
                description: "current working directory for the executable script"
              is_sudo:
                type: "boolean"
                description: "execute a command as sudo user, applicable only for Linux systems"
              timeout_sec:
                type: "integer"
                description: "timeout in seconds to observe the script execution. If not set a default timeout (60 seconds) is used"
                default: 60
      responses:
        "200":
          description: "Successful Operation"
          schema:
            type: "object"
            properties:
              data:
                type: "object"
                properties:
                  jid:
                    type: "string"
                    description: "job id of the underlying command which will execute the provided script"
        "400":
          description: "Invalid request parameters"
          schema:
            $ref: "#/definitions/ErrorPayload"
        "404":
          description: "Active client not found"
          schema:
            $ref: "#/definitions/ErrorPayload"
        "409":
          description: "Could not execute the command. Probably a previous command is still running"
          schema:
            $ref: "#/definitions/ErrorPayload"
        "500":
          description: "Invalid Operation"
          schema:
            $ref: "#/definitions/ErrorPayload"
  /scripts:
    post:
      tags:
        - "Scripts"
      summary: "Execute a script on multiple rport clients"
      description: "This API executes the provided script on multiple clients similar to the command execution"
      produces:
        - "application/json"
      parameters:
        - in: "body"
          name: "body"
          description: "properties and remote command to execute by rport clients"
          required: true
          schema:
            type: "object"
            properties:
              data:
                $ref: "#/definitions/ExecuteScriptRequest"
      responses:
        "200":
          description: "Successful Operation"
          schema:
            type: "object"
            properties:
              data:
                type: "object"
                properties:
                  jid:
                    type: "string"
                    description: "multi job id of the corresponding command"
        "400":
          description: "Invalid request parameters"
          schema:
            $ref: "#/definitions/ErrorPayload"
        "404":
          description: "Client not found"
          schema:
            $ref: "#/definitions/ErrorPayload"
        "500":
          description: "Invalid Operation"
          schema:
            $ref: "#/definitions/ErrorPayload"
  /clients/{client_id}/commands/{job_id}:
    get:
      tags:
        - "Commands"
      summary: "Return a detailed info about a specific client command"
      description: "Return a detailed info about a command by given job id"
      produces:
        - "application/json"
      parameters:
        - name: "client_id"
          in: "path"
          description: "unique client id retrieved previously"
          required: true
          type: "string"
        - name: "job_id"
          in: "path"
          description: "unique job id retrieved previously"
          required: true
          type: "string"
      responses:
        "200":
          description: "Successful Operation"
          schema:
            type: "object"
            properties:
              data:
                $ref: "#/definitions/Job"
        "404":
          description: "Command not found with given client id and job id"
          schema:
            $ref: "#/definitions/ErrorPayload"
        "500":
          description: "Invalid Operation"
          schema:
            $ref: "#/definitions/ErrorPayload"
  /commands:
    get:
      tags:
        - "Commands"
      summary: "Return a short info about all multi-client commands"
      description: "Return a list of all running and finished commands sorted by started time in desc order"
      produces:
        - "application/json"
      parameters:
        - in: "query"
          name: "sort"
          description: "Sort field to be used for sorting, the default sorting is by started time in desc order.\n
            To change the direction add `-` to the sorting value e.g. `-started_at`. Allowed values are `jid`, `started_at`, `created_by`, `schedule_id`.\n
            You can use as many sort parameters as you want."
          required: false
          type: "string"
        - in: "query"
          name: "filter[<FIELD>]"
          description: "Filter option `filter[<field>]` or `filter[started_at][<op>]`.
            `<field>` can be one of `jid`, `created_by`, `started_at`, `schedule_id`  and `<value>` is the search value,\n
              e.g. `filter[created_by]=admin` will request only commands created by admin. You can use as many filter parameters as you want.\n
              For `started_at` filter you need to specify operation: `gt`, `lt`, `since` or `until`.\n
              If you want to filter by multiple values e.g. find entries either for created_by = admin or other you can use following filters\n
              `filter[created_by]=admin,other`."
          required: false
          type: "string"
        - name: "page"
          in: "query"
          required: false
          type: "integer"
          description: Pagination options `page[limit]` and `page[offset]` can be used to get more than the first page of results. Default limit is 100 and maximum is 1000. The `count` property in meta shows the total number of results.
      responses:
        "200":
          description: "Successful Operation"
          schema:
            type: "object"
            properties:
              data:
                type: "array"
                items:
                  $ref: "#/definitions/MultiJobSummary"
              meta:
                type: "object"
                properties:
                  count:
                    type: "integer"
        "500":
          description: "Invalid Operation"
          schema:
            $ref: "#/definitions/ErrorPayload"
    post:
      tags:
        - "Commands"
      summary: "Execute a command on multiple rport clients"
      description: "NOTE: if command limitation is enabled by an rport client then a full path command can be required to use. See https://oss.rport.io/docs/no06-command-execution.html for more details"
      produces:
        - "application/json"
      parameters:
        - in: "body"
          name: "body"
          description: "properties and remote command to execute by rport clients"
          required: true
          schema:
            type: "object"
            properties:
              command:
                type: "string"
                description: "remote command to execute by rport clients. NOTE: if command limitation is enabled by an rport client then a full path command can be required to use. See https://oss.rport.io/docs/no06-command-execution.html for more details"
              client_ids:
                type: "array"
                items:
                  type: string
                description: "list of client IDs where to run the command. Min items is 2 if group_ids is not specified"
              group_ids:
                type: "array"
                items:
                  type: string
                description: "list of client group IDs. A command will be executed on all clients that belong to given group(s)"
              interpreter:
                type: "string"
                enum: [cmd, powershell]
                description: "command interpreter to use to execute the command. Is applicable only for windows clients. If not set 'cmd' is used by default"
              timeout_sec:
                type: "integer"
                description: "timeout in seconds to observe the command execution on each client separately. If not set a default timeout (60 seconds) is used"
                default: 60
              execute_concurrently:
                type: "boolean"
                description: "if true - execute the command concurrently on clients. If false - sequentially in order that is in 'client_ids'. By default is false"
                default: false
              abort_on_error:
                type: "boolean"
                description: "applicable only if 'execute_concurrently' is false. If true - abort the entire cycle if the execution fails on some client. By default is true"
                default: true
              cwd:
                type: "string"
                description: "current working directory for an executable command"
              is_sudo:
                type: "boolean"
                description: "execute the command as a sudo user"
      responses:
        "200":
          description: "Successful Operation"
          schema:
            type: "object"
            properties:
              data:
                type: "object"
                properties:
                  jid:
                    type: "string"
                    description: "multi job id of the corresponding command"
        "400":
          description: "Invalid request parameters"
          schema:
            $ref: "#/definitions/ErrorPayload"
        "404":
          description: "Client not found"
          schema:
            $ref: "#/definitions/ErrorPayload"
        "500":
          description: "Invalid Operation"
          schema:
            $ref: "#/definitions/ErrorPayload"
  /commands/{job_id}:
    get:
      tags:
        - "Commands"
      summary: "Return a detailed info about a specific multi-client command"
      description: "Return a detailed info about a multi-client command by given id with child jobs as well"
      produces:
        - "application/json"
      parameters:
        - name: "job_id"
          in: "path"
          description: "unique multi job id retrieved previously"
          required: true
          type: "string"
      responses:
        "200":
          description: "Successful Operation"
          schema:
            type: "object"
            properties:
              data:
                $ref: "#/definitions/MultiJob"
        "400":
          description: "Command not found with a given multi job id"
          schema:
            $ref: "#/definitions/ErrorPayload"
        "500":
          description: "Invalid Operation"
          schema:
            $ref: "#/definitions/ErrorPayload"
  /commands/{job_id}/jobs:
    get:
      tags:
        - "Commands"
      summary: "Return a short info about all multi-client command jobs"
      description: "Return a list of all running and finished jobs sorted by finished time in desc order with running commands at the beginning"
      produces:
        - "application/json"
      parameters:
        - name: "job_id"
          in: "path"
          description: "unique multi-client command id"
          required: true
          type: "string"
        - in: "query"
          name: "sort"
          description: "Sort field to be used for sorting, the default sorting is by finished time in desc order.\n
            To change the direction add `-` to the sorting value e.g. `-started_at`. Allowed values are `jid`, `started_at`, `finished_at`, `status`, `client_id`, `created_by`, `schedule_id`.\n
            You can use as many sort parameters as you want."
          required: false
          type: "string"
        - in: "query"
          name: "filter[<FIELD>]"
          description: "Filter option `filter[<field>]` or `filter[started_at][<op>]`.
            `<field>` can be one of `jid`, `created_by`, `started_at`, `finished_at`, `status`, `client_id`, `schedule_id`  and `<value>` is the search value,\n
              e.g. `filter[created_by]=admin` will request only commands created by admin. You can use as many filter parameters as you want.\n
              Wildcards `*` are supported in the filter `<value>`.\n
              For `started_at` and `finished_at` filters you need to specify operation: `gt`, `lt`, `since` or `until`.\n
              If you want to filter by multiple values e.g. find entries either for created_by = admin or other you can use following filters\n
              `filter[created_by]=admin,other`."
          required: false
          type: "string"
        - name: "page"
          in: "query"
          required: false
          type: "integer"
          description: Pagination options `page[limit]` and `page[offset]` can be used to get more than the first page of results. Default limit is 100 and maximum is 1000. The `count` property in meta shows the total number of results.
        - in: "query"
          name: "fields[<RESOURCE>]"
          description: "Fields to be returned. It should be provided in the format as `fields[<RESOURCE>]=<FIELDS>`,
              where `<RESOURCE>` is `commands` or `result` and `<FIELDS>` is a comma separated list of fields. Default is: `fields[commands]=jid,status,finished_at&fields[result]=summary`."
          required: false
          type: "string"
      responses:
        "200":
          description: "Successful Operation"
          schema:
            type: "object"
            properties:
              data:
                type: "array"
                items:
                  $ref: "#/definitions/JobSummary"
              meta:
                type: "object"
                properties:
                  count:
                    type: "integer"
        "500":
          description: "Invalid Operation"
          schema:
            $ref: "#/definitions/ErrorPayload"
  /ws/commands:
    get:
      tags:
        - "Commands"
      summary: "Web Socket Connection to execute a remote command on rport client(s)"
      description: "
      NOTE: swagger is not designed to document WebSocket API. This is a temporary solution.\n

      A new web socket is created for each new request to execute a remote command on rport client(s).\n
      Steps:\n
      1. To pass authentication - include \"access_token\" param into the url. The value is a jwt token that is created by 'login' API endpoint.\n
      2. Upgrades the current connection to Web Socket.\n
      3. Then server waits for an inbound message from UI client. It should be a JSON object `ExecuteCmdRequest`(see in 'Models')\n
      For example,\n
      {\n
        \"command\": \"/usr/bin/whoami\",\n
        \"client_ids\": [ \"qa-lin-debian9\", \"qa-lin-debian10\", \"qa-lin-centos8\", \"qa-lin-ubuntu18\", \"qa-lin-ubuntu16\" ],\n
        \"group_ids\": [ \"group-1\"],\n
        \"timeout_sec\": 30,\n
        \"cwd\": \"/users/root\",\n
        \"execute_concurrently\": true\n,
        \"is_sudo\": true\n,
      }\n
      4. Validates the inbound msg. If it fails - server sends an outbound JSON message `ErrorPayload`(see in 'Models') and closes the connection.\n
      5. Server sends a given command to rport client(s) to execute.\n
      6. As soon as it gets a result from each rport client - it sends an outbound JSON message `Job`(see in 'Models').\n
         It can contain a non-empty 'error' field if server wasn't able to send the command to the rport client.\n
         Number of outbound messages is expected to be as many as rport clients. Or less if it's not a concurrent mode and 'abort_on_error' is turned on.\n
      7. As soon as all rport clients send back the result - connection is closed by server.\n
      8. Also, a current connection can be closed by UI client.\n

      There is a simple UI for testing. Try it out http://127.0.0.1:3000/api/v1/test/commands/ui\n
      "
      produces:
        - "application/json"
      parameters:
        - name: "access_token"
          in: "query"
          description: "JWT token that is created by 'login' API endpoint. Required to pass the authentication."
          required: true
          type: "string"
      responses:
        "200":
          description: "On success upgrades current connection to websocket"
          schema:
            type: "object"
  /ws/scripts:
    get:
      tags:
        - "Scripts"
      summary: "Web Socket Connection to execute scripts on rport client(s)"
      description: "
      NOTE: swagger is not designed to document WebSocket API. This is a temporary solution.\n

      A new web socket is created for each new request to execute a script on rport client(s).\n
      Steps:\n
      1. To pass authentication - include \"access_token\" param into the url. The value is a jwt token that is created by 'login' API endpoint.\n
      2. Upgrades the current connection to Web Socket.\n
      3. Then server waits for an inbound script message from UI client. It should be a JSON object `ExecuteScriptRequest`(see in 'Models'):\n
      For example,\n
        {\n
          \"script\": \"Y2QgL1VzZXJzL2JyZWF0aGJhdGgvc3NsCmxzIC1sYQpjZCBnb2tleQpjYXQgTElDRU5TRQ==\",\n
          \"client_ids\": [ \"qa-lin-debian9\", \"qa-lin-debian10\", \"qa-lin-centos8\", \"qa-lin-ubuntu18\", \"qa-lin-ubuntu16\" ],\n
          \"group_ids\": [ \"group-1\"],\n
          \"timeout_sec\": 30,\n
          \"cwd\": \"/users/root\",\n
          \"execute_concurrently\": true\n,
          \"is_sudo\": true\n,
        }\n
      5. Rport server will create the provided script as a shell script file in the target client(s) (e.g. `/tmp/f68a779d-1d46-414a-b165-d8d2df5f348c.sh` or `f68a779d-1d46-414a-b165-d8d2df5f348.ps1`).\n
      Then it will run this script as a regular command e.g. `sh /tmp/f68a779d-1d46-414a-b165-d8d2df5f348c.sh`\n
      If it fails, the server sends an outbound JSON message `ErrorPayload`(see in 'Models') and closes the connection. The temp script will be deleted anyway.\n
      6. As soon as Rport server gets a result from client(s) - it sends an outbound JSON message `Job`(see in 'Models').\n
         It can contain a non-empty 'error' field if server wasn't able to send the command to the rport client.\n
      7. As soon as a rport client sends back the result - connection is closed by server.\n
      8. Also, a current connection can be closed by UI client.\n
      There is a simple UI for testing. Try it out http://127.0.0.1:3000/api/v1/test/scripts/ui. You can enable this api by setting `enable_ws_test_endpoints=true` in the configuration file \n"
      produces:
        - "application/json"
      parameters:
        - name: "access_token"
          in: "query"
          description: "JWT token that is created by 'login' API endpoint. Required to pass the authentication."
          required: true
          type: "string"
      responses:
        "200":
          description: "On success upgrades current connection to websocket"
          schema:
            type: "object"
  /ws/uploads:
    get:
      tags:
        - "Upload"
      summary: "Web Socket Connection to track upload process on clients"
      description: "
      NOTE: swagger is not designed to document WebSocket API. This is a temporary solution.\n

      The web socket API tracks uploads for all clients and all requests.\n
      Steps:\n
      1. To pass authentication - include \"access_token\" param into the url. The value is a jwt token that is created by 'login' API endpoint.\n
      2. Upgrades the current connection to Web Socket.\n
      3. Once the conneciton is open, all uploads to the clients can be tracked through it
      4. Server receives an upload request, stores a file in a temp location and sends this information to all provided clients.
      5. Clients will establish an sftp connection on top of the existing ssh connection and will download file from the servers temp folder and store it in its own temp folder
      6. After download success, client will move the uploaded file from the temp to the desired path and perform chmod/chown operations if needed
      7. The result (success/failure/partial failure/ignore) will be reported to the server through the SSH connection
      8. The Rport server will send the client upload results to all open websocket connections
      9. The websocket connection will stay open till client closes it
      There is a simple UI for testing. Try it out http://127.0.0.1:3000/api/v1/test/uploads/ui. You can enable this api by setting `enable_ws_test_endpoints=true` in the configuration file \n"
      produces:
        - "application/json"
      parameters:
        - name: "access_token"
          in: "query"
          description: "JWT token that is created by 'login' API endpoint. Required to pass the authentication."
          required: true
          type: "string"
      responses:
        "200":
          description: "On success upgrades current connection to websocket"
          schema:
            type: "object"
            properties:
              data:
                $ref: "#/definitions/ClientUploadResponse"
  /clients-auth:
    get:
      tags:
        - "Rport Client Auth Credentials"
      summary: "Return all rport clients authentication credentials. Sorted by ID in asc order. Require admin access"
      description: ""
      parameters:
        - name: "filter"
          in: "query"
          description: "Filter option `filter[id]=<VALUE>`.\n
                You can use `*` wildcards for partial matches. Text matching is case insensitive.\n
                Examples:\n
                `filter[id]=auth1234`\n
                `filter[id]=auth*`\n"
          required: false
          type: "string"
        - name: "page"
          in: "query"
          required: false
          type: "integer"
          description: | 
            Pagination options `page[limit]` and `page[offset]` can be used to get more than the first page of results. 
            Default limit is 50 and maximum is 500. The `count` property in meta shows the total number of results.
      produces:
        - "application/json"
      responses:
        "200":
          description: "Successful Operation"
          schema:
            type: "object"
            properties:
              data:
                type: "array"
                items:
                  $ref: "#/definitions/ClientAuth"
              meta:
                type: "object"
                properties:
                  count:
                    type: "integer"
        "500":
          description: "Invalid Operation"
          schema:
            $ref: "#/definitions/ErrorPayload"
    post:
      tags:
        - "Rport Client Auth Credentials"
      summary: "Add new rport client authentication credentials. Require admin access"
      description: ""
      produces:
        - "application/json"
      parameters:
        - in: "body"
          name: "body"
          description: "Client auth credentials to add"
          required: true
          schema:
            $ref: "#/definitions/ClientAuth"
      responses:
        "204":
          description: "New client auth credentials added"
        "400":
          description: "Invalid parameters"
          schema:
            $ref: "#/definitions/ErrorPayload"
        "409":
          description: "Client auth credentials already exist. Err code: ERR_CODE_ALREADY_EXIST"
          schema:
            $ref: "#/definitions/ErrorPayload"
        "500":
          description: "Invalid Operation"
          schema:
            $ref: "#/definitions/ErrorPayload"
  /clients-auth/{client_auth_id}:
    parameters:
      - name: "client_auth_id"
        in: "path"
        description: "client auth ID"
        required: true
        type: "string"
    get:
      tags:
        - "Rport Client Auth Credentials"
      description: ""
      responses:
        "200":
          description: "Successful Operation"
          schema:
            type: "object"
            properties:
              data:
                type: "object"
                $ref: "#/definitions/ClientAuth"
        "500":
          description: "Invalid Operation"
          schema:
            $ref: "#/definitions/ErrorPayload"
        "404":
          description: "Client auth credentials not found"
    delete:
      parameters:
        - name: "force"
          in: "query"
          description: "If true, delete a client auth even when it has active/disconnected clients."
          required: false
          type: "boolean"
      tags:
        - "Rport Client Auth Credentials"
      summary:  "Delete rport client authentication credentials. Require admin access"
      description: ""
      responses:
        "204":
          description: "Client auth credentials deleted."
        "400":
          description: "Invalid parameters"
          schema:
            $ref: "#/definitions/ErrorPayload"
        "404":
          description: "Client auth credentials not found"
          schema:
            $ref: "#/definitions/ErrorPayload"
        "405":
          description: "Operation not allowed. Error codes: ERR_CODE_CLIENT_AUTH_SINGLE, ERR_CODE_CLIENT_AUTH_RO"
          schema:
            $ref: "#/definitions/ErrorPayload"
        "409":
          description: "Could not delete. Client Auth has active or disconnected bound client(s). Err code: ERR_CODE_CLIENT_AUTH_HAS_CLIENT"
          schema:
            $ref: "#/definitions/ErrorPayload"
        "500":
          description: "Invalid Operation"
          schema:
            $ref: "#/definitions/ErrorPayload"
  /client-groups:
    get:
      tags:
        - "Client Groups"
      summary: "Return all client groups"
      description: "Return a list of all existing client groups sorted by ID in asc order"
      produces:
        - "application/json"
      responses:
        "200":
          description: "Successful Operation"
          schema:
            type: "object"
            properties:
              data:
                type: "array"
                items:
                  $ref: "#/definitions/ClientGroup"
        "500":
          description: "Invalid Operation"
          schema:
            $ref: "#/definitions/ErrorPayload"
    post:
      tags:
        - "Client Groups"
      summary: "Create a new client group. Require admin access"
      description: "Create a new client group."
      produces:
        - "application/json"
      parameters:
        - in: "body"
          name: "client group"
          description: "Client group to create. Note: ClientGroup.client_ids field should not be set. It's read-only"
          required: true
          schema:
            $ref: '#/definitions/ClientGroup'
      responses:
        "201":
          description: "Successful Operation"
        "400":
          description: "Invalid request parameters"
          schema:
            $ref: "#/definitions/ErrorPayload"
        "500":
          description: "Invalid Operation"
          schema:
            $ref: "#/definitions/ErrorPayload"
  /client-groups/{group_id}:
    get:
      tags:
        - "Client Groups"
      summary: "Return a client group"
      description: "Return a detailed info about a client group by a given id"
      produces:
        - "application/json"
      parameters:
        - name: "group_id"
          in: "path"
          description: "unique client group ID"
          required: true
          type: "string"
      responses:
        "200":
          description: "Successful Operation"
          schema:
            type: "object"
            properties:
              data:
                $ref: "#/definitions/ClientGroup"
        "404":
          description: "Client group not found"
          schema:
            $ref: "#/definitions/ErrorPayload"
        "500":
          description: "Invalid Operation"
          schema:
            $ref: "#/definitions/ErrorPayload"
    put:
      tags:
        - "Client Groups"
      summary: "Save a client group. Require admin access"
      description: "Update an existing client group or save a new client group"
      produces:
        - "application/json"
      parameters:
        - name: "group_id"
          in: "path"
          description: "unique client group ID"
          required: true
          type: "string"
        - in: "body"
          name: "client group"
          description: "Client group to save. Note: ClientGroup.client_ids field should not be set."
          required: true
          schema:
            $ref: '#/definitions/ClientGroup'
      responses:
        "204":
          description: "Successful Operation"
        "400":
          description: "Invalid request parameters"
          schema:
            $ref: "#/definitions/ErrorPayload"
        "500":
          description: "Invalid Operation"
          schema:
            $ref: "#/definitions/ErrorPayload"
    delete:
      tags:
        - "Client Groups"
      summary: "Delete a client group. Require admin access"
      description: "Delete a client group by a given id"
      produces:
        - "application/json"
      parameters:
        - name: "group_id"
          in: "path"
          description: "unique client group ID"
          required: true
          type: "string"
      responses:
        "204":
          description: "Successful Operation"
        "500":
          description: "Invalid Operation"
          schema:
            $ref: "#/definitions/ErrorPayload"
  /users:
    get:
      tags:
        - "Users"
      summary: "Return all users"
      description: "Return a list of all existing users sorted by username in asc order.
      This API requires the current user to be member of group `Administrators`. Returns 403 otherwise.
      The `Administrators` group name is hardcoded and cannot be changed at the moment"
      produces:
        - "application/json"
      responses:
        "200":
          description: "Successful Operation"
          schema:
            type: "object"
            properties:
              data:
                type: "array"
                items:
                  $ref: "#/definitions/UserGet"
        "400":
          description: "server runs on a static user-password pair, please use JSON file or database for user data"
          schema:
            $ref: "#/definitions/ErrorPayload"
        "403":
          description: "current user should belong to Administrators group to access this resource"
          schema:
            $ref: "#/definitions/ErrorPayload"
        "500":
          description: "Invalid Operation"
          schema:
            $ref: "#/definitions/ErrorPayload"
    post:
      tags:
        - "Users"
      summary: "Create a new user"
      description: "Create a new user.
      This API requires the current user to be member of group `Administrators`. Returns 403 otherwise.
      The `Administrators` group name is hardcoded and cannot be changed at the moment"
      produces:
        - "application/json"
      parameters:
        - in: "body"
          name: "user"
          description: "User to create."
          required: true
          schema:
            $ref: '#/definitions/UserPost'
      responses:
        "201":
          description: "Successful Operation"
        "400":
          description: "Invalid request parameters"
          schema:
            $ref: "#/definitions/ErrorPayload"
        "403":
          description: "current user should belong to Administrators group to access this resource"
          schema:
            $ref: "#/definitions/ErrorPayload"
        "500":
          description: "Invalid Operation"
          schema:
            $ref: "#/definitions/ErrorPayload"
  /users/{user_id}:
    put:
      tags:
        - "Users"
      summary: "Update a user identified by the provided id"
      description: "Update an existing user.
      This API requires the current user to be member of group `Administrators`. Returns 403 otherwise.
            The `Administrators` group name is hardcoded and cannot be changed at the moment."
      produces:
        - "application/json"
      parameters:
        - name: "user_id"
          in: "path"
          description: "unique user ID"
          required: true
          type: "string"
        - in: "body"
          name: "user"
          description: "User to update. Please note, that if you provide some key/values like `username: login1`, the not mentioned keys won't be changed, e.g. `password`"
          required: true
          schema:
            $ref: '#/definitions/UserPost'
      responses:
        "204":
          description: "Successful Operation"
        "400":
          description: "Invalid request parameters"
          schema:
            $ref: "#/definitions/ErrorPayload"
        "403":
          description: "current user should belong to Administrators group to access this resource"
          schema:
            $ref: "#/definitions/ErrorPayload"
        "500":
          description: "Invalid Operation"
          schema:
            $ref: "#/definitions/ErrorPayload"
    delete:
      tags:
        - "Users"
      summary: "Delete a user"
      description: "Deletes a user by a given id.
      This API requires the current user to be member of group `Administrators`. Returns 403 otherwise.
            The `Administrators` group name is hardcoded and cannot be changed at the moment"
      produces:
        - "application/json"
      parameters:
        - name: "user_id"
          in: "path"
          description: "unique user ID"
          required: true
          type: "string"
      responses:
        "204":
          description: "Successful Operation"
        "403":
          description: "current user should belong to Administrators group to access this resource"
          schema:
            $ref: "#/definitions/ErrorPayload"
        "500":
          description: "Invalid Operation"
          schema:
            $ref: "#/definitions/ErrorPayload"
  /users/{user_id}/totp-secret:
    delete:
      tags:
        - "Users"
      summary: "Delete time based one time private key for the provided user. Requires a token received from `/verify-2fa` endpoint."
      description: "Deletes private key for an Authenticator app. This API requires the current user to be member of group `Administrators`. Returns 403 otherwise.
            The `Administrators` group name is hardcoded and cannot be changed at the moment"
      produces:
        - "application/json"
      parameters:
        - name: "user_id"
          in: "path"
          description: "unique user ID"
          required: true
          type: "string"
      responses:
        "204":
          description: "Successful Operation"
        "400":
          description: "TotP is disabled"
          schema:
            $ref: "#/definitions/ErrorPayload"
        "403":
          description: "current user should belong to Administrators group to access this resource"
          schema:
            $ref: "#/definitions/ErrorPayload"
        "500":
          description: "Invalid Operation"
          schema:
            $ref: "#/definitions/ErrorPayload"
  /vault-admin:
    get:
      tags:
        - "Vault"
      summary: "Get status of RPort vault"
      description: "Returns status information about the Rport vault."
      produces:
        - "application/json"
      responses:
        "200":
          description: "Successful Operation"
          schema:
            type: "object"
            properties:
              data:
                type: "object"
                properties:
                  init:
                    type: "string"
                    enum: [setup-completed, uninitialized]
                    description: "vault initialization status: if setup-completed vault is initialized or uninitialized otherwise"
                  status:
                    type: "string"
                    enum: [ locked, unlocked ]
                    description: "vault lock status"
        "401":
          description: "Unauthorized"
          schema:
            $ref: "#/definitions/ErrorPayload"
        "500":
          description: "Invalid Operation"
          schema:
            $ref: "#/definitions/ErrorPayload"
  /vault:
    get:
      tags:
        - "Vault"
      summary: "Read or find vault entries"
      description: "Reads all vault entries or find some based on the input parameters"
      produces:
        - "application/json"
      parameters:
        - in: "query"
          name: "sort"
          description: "Sort field to be used for values, the sorting direction is by default ASC.\n
          To change the direction add `-` to the sorting value e.g. `-id`. Allowed values are `id`, `client_id`, `created_by`, `created_at`, `key`.\n
          You can use as many sort parameters as you want."
          required: false
          type: "string"
        - in: "query"
          name: "filter[<FIELD>]"
          description: "Filter to find vault entries. It should be provided in the format as `filter[<FIELD>]=<VALUE>`,\n
            where `<FIELD>` is one of the values `id`, `client_id`, `created_by`, `created_at`, `key` and `<VALUE>` is the search value,\n
            e.g. `filter[created_by]=admin` will request only vault entries created by admin. You can use as many filter parameters as you want.\n
            If you want to filter by multiple values e.g. find entries either for client_id = client1 or client2 you can use following filters\n
            `filter[client_id]=client1,client2`\n
            Wildcards `*` are supported in the filter `<value>`."
          required: false
          type: "string"
      responses:
        "200":
          description: "Successful Operation"
          schema:
            type: "object"
            properties:
              data:
                type: "array"
                items:
                  $ref: "#/definitions/VaultEntryOutputShort"
        "400":
          description: "unsupported sort field 'xyz'"
          schema:
            $ref: "#/definitions/ErrorPayload"
        "401":
          description: "Unauthorized"
          schema:
            $ref: "#/definitions/ErrorPayload"
        "409":
          description: "vault is locked or not initialized"
          schema:
            $ref: "#/definitions/ErrorPayload"
        "500":
          description: "Invalid Operation"
          schema:
            $ref: "#/definitions/ErrorPayload"
    post:
      tags:
        - "Vault"
      summary: "Creates a new vault entry"
      description: "Creates a new entry in vault with the encrypted value field.\n
      If another entry with the same key and client id combination exists, an error will be returned."
      produces:
        - "application/json"
      parameters:
        - in: "body"
          name: "body"
          description: "value in the json format"
          required: true
          schema:
            $ref: "#/definitions/VaultEntryInput"
      responses:
        "201":
          description: "Successful Operation"
          schema:
            type: "object"
            properties:
              data:
                type: "object"
                properties:
                  id:
                    type: "integer"
                    description: "unique internal id of the created vault entry"
        "400":
          description: "Invalid request parameters"
          schema:
            $ref: "#/definitions/ErrorPayload"
        "401":
          description: "Unauthorized"
          schema:
            $ref: "#/definitions/ErrorPayload"
        "409":
          description: "vault is locked or not initialized or another key exists for this client"
          schema:
            $ref: "#/definitions/ErrorPayload"
        "500":
          description: "Invalid Operation"
          schema:
            $ref: "#/definitions/ErrorPayload"
  /vault/{id}:
    get:
      tags:
        - "Vault"
      summary: "Read a decrypted vault value"
      description: "Reads a vault entry with a decrypted value field. If `required_group` value of the stored vault entry is not emtpy,\n
      only users of this group can read this value."
      produces:
        - "application/json"
      parameters:
        - in: "path"
          name: "id"
          required: true
          description: "Unique vault entry ID"
          type: "integer"
      responses:
        "200":
          description: "Successful Operation"
          schema:
            type: "object"
            properties:
              data:
                type: "object"
                $ref: "#/definitions/VaultEntryOutputFull"
        "401":
          description: "Unauthorized"
          schema:
            $ref: "#/definitions/ErrorPayload"
        "403":
          description: "your group doesn't allow access to this value"
          schema:
            $ref: "#/definitions/ErrorPayload"
        "404":
          description: "Cannot find a vault entry by the provided id"
          schema:
            $ref: "#/definitions/ErrorPayload"
        "409":
          description: "vault is locked or not initialized"
          schema:
            $ref: "#/definitions/ErrorPayload"
        "500":
          description: "Invalid Operation"
          schema:
            $ref: "#/definitions/ErrorPayload"
    put:
      tags:
        - "Vault"
      summary: "Updates an existing vault entry"
      description: "Updates an existing vault entry by the provided `id` parameter.\n
      If `required_group` value of the stored vault entry is not empty, only users of this group can change this value.\n
      You need to provide all fields like those you used to create a vault entry. Partial updates are not supported.
      You can get `id` it by using the listing API. You get the id also when you store a new value."
      parameters:
        - in: "path"
          name: "id"
          required: true
          description: "Unique vault entry ID"
          type: "integer"
        - in: "body"
          name: "body"
          description: "value in the json format"
          required: true
          schema:
            $ref: "#/definitions/VaultEntryInput"
      responses:
        "200":
          description: "Successful Operation"
          schema:
            type: "object"
            properties:
              data:
                type: "object"
                properties:
                  id:
                    type: "integer"
                    description: "unique internal id of the updated vault entry"
        "400":
          description: "Invalid body parameters"
          schema:
            $ref: "#/definitions/ErrorPayload"
        "401":
          description: "Unauthorized"
          schema:
            $ref: "#/definitions/ErrorPayload"
        "403":
          description: "your group doesn't allow access to this value"
          schema:
            $ref: "#/definitions/ErrorPayload"
        "409":
          description: "vault is locked or not initialized"
          schema:
            $ref: "#/definitions/ErrorPayload"
        "500":
          description: "Invalid Operation"
          schema:
            $ref: "#/definitions/ErrorPayload"
    delete:
      tags:
        - "Vault"
      summary: "Deletes an existing vault entry"
      description: "Delete a vault entry by the provided `id` parameter.\n
      If `required_group` value of the stored vault entry is not empty, only users of this group can delete this value."
      parameters:
        - in: "path"
          name: "id"
          required: true
          description: "Unique vault entry ID"
          type: "integer"
      responses:
        "204":
          description: "Successful Operation"
        "401":
          description: "Unauthorized"
          schema:
            $ref: "#/definitions/ErrorPayload"
        "403":
          description: "your group doesn't allow access to this value"
          schema:
            $ref: "#/definitions/ErrorPayload"
        "404":
          description: "cannot find this entry by the provided id"
          schema:
            $ref: "#/definitions/ErrorPayload"
        "409":
          description: "vault is locked or not initialized"
          schema:
            $ref: "#/definitions/ErrorPayload"
        "500":
          description: "Invalid Operation"
          schema:
            $ref: "#/definitions/ErrorPayload"

  /vault-admin/init:
    post:
      tags:
        - "Vault"
      summary: "Initialize vault"
      description: "Initializes vault database and stores password for further requests.
      This API requires the current user to be member of group `Administrators`. Returns 403 otherwise.
      The `Administrators` group name is hardcoded and cannot be changed at the moment"
      produces:
        - "application/json"
      parameters:
        - in: "body"
          name: "password"
          description: "Password to unlock the vault"
          required: true
          schema:
            $ref: '#/definitions/SinglePassword'
      responses:
        "201":
          description: "Successful Operation"
        "409":
          description: "vault is already initialized"
          schema:
            $ref: "#/definitions/ErrorPayload"
        "400":
          description: "Password is too short or too long"
          schema:
            $ref: "#/definitions/ErrorPayload"
        "403":
          description: "current user should belong to Administrators group to access this resource"
          schema:
            $ref: "#/definitions/ErrorPayload"
        "500":
          description: "Invalid Operation"
          schema:
            $ref: "#/definitions/ErrorPayload"
  /vault-admin/sesame:
    delete:
      tags:
        - "Vault"
      summary: "Locks vault"
      description: "Locks vault and delets it's password from server's memory.
      This API requires the current user to be member of group `Administrators`. Returns 403 otherwise.
            The `Administrators` group name is hardcoded and cannot be changed at the moment"
      produces:
        - "application/json"
      responses:
        "204":
          description: "Successful Operation"
        "403":
          description: "current user should belong to Administrators group to access this resource"
          schema:
            $ref: "#/definitions/ErrorPayload"
        "409":
          description: "vault is already locked"
          schema:
            $ref: "#/definitions/ErrorPayload"
        "500":
          description: "Invalid Operation"
          schema:
            $ref: "#/definitions/ErrorPayload"
    post:
      tags:
        - "Vault"
      summary: "Unlock vault"
      description: "Unlocks vault to make it functional. If vault is locked, it won't accept any API requests.
       This API requires the current user to be member of group `Administrators`. Returns 403 otherwise.
       The `Administrators` group name is hardcoded and cannot be changed at the moment"
      produces:
        - "application/json"
      parameters:
        - in: "body"
          name: "password"
          description: "Password to unlock the vault. It should be the same password, which was provided when the vault was initialized."
          required: true
          schema:
            $ref: '#/definitions/SinglePassword'
      responses:
        "201":
          description: "Successful Operation"
        "401":
          description: "wrong password provided"
          schema:
            $ref: "#/definitions/ErrorPayload"
        "409":
          description: "vault is already unlocked"
          schema:
            $ref: "#/definitions/ErrorPayload"
        "403":
          description: "current user should belong to Administrators group to access this resource"
          schema:
            $ref: "#/definitions/ErrorPayload"
        "500":
          description: "Invalid Operation"
          schema:
            $ref: "#/definitions/ErrorPayload"
  /library/scripts:
    get:
      tags:
        - "Library"
      summary: "Read or find scripts"
      description: "Reads all scripts or find some based on the input parameters"
      produces:
        - "application/json"
      parameters:
        - in: "query"
          name: "sort"
          description: "Sort field to be used for values, the sorting direction is by default ASC.\n
            To change the direction add `-` to the sorting value e.g. `-id`. All fields are allowed.\n
            You can use as many sort parameters as you want."
          required: false
          type: "string"
        - in: "query"
          name: "filter[<FIELD>]"
          description: "Filter to find scripts. It should be provided in the format as `filter[<FIELD>]=<VALUE>`,\n
              where `<FIELD>` is one of the fields and `<VALUE>` is the search value,\n
              e.g. `filter[created_by]=admin` will request only scripts created by admin. You can use as many filter parameters as you want. You can use wildcards `*`.\n
              If you want to filter by multiple values e.g. find entries either for name = script1 or script2 you can use following filters\n
              `filter[name]=script1,script2`.\n
              Wildcards `*` are supported in the filter `<value>`."
          required: false
          type: "string"
        - in: "query"
          name: "fields[<RESOURCE>]"
          description: "Fields to be returned. It should be provided in the format as `fields[<RESOURCE>]=<FIELDS>`,
              where `<RESOURCE>` is `scripts` and `<FIELDS>` is a comma separated list of fields. Example: `fields[scripts]=id,name`.
              If no fields are specified, all will be returned."
          required: false
          type: "string"
        - name: "page"
          in: "query"
          required: false
          type: "integer"
          description: Pagination options `page[limit]` and `page[offset]` can be used to get more than the first page of results. Default limit is 20 and maximum is 100. The `count` property in meta shows the total number of results.
      responses:
        "200":
          description: "Successful Operation"
          schema:
            type: "object"
            properties:
              data:
                type: "array"
                items:
                  $ref: "#/definitions/Script"
              meta:
                type: "object"
                properties:
                  count:
                    type: "integer"
        "400":
          description: "unsupported sort field 'xyz'"
          schema:
            $ref: "#/definitions/ErrorPayload"
        "401":
          description: "Unauthorized"
          schema:
            $ref: "#/definitions/ErrorPayload"
        "500":
          description: "Invalid Operation"
          schema:
            $ref: "#/definitions/ErrorPayload"
    post:
      tags:
        - "Library"
      summary: "Creates a new script"
      description: "Creates a new script.\n
        If another entry with the same name exists, an error will be returned."
      produces:
        - "application/json"
      parameters:
        - in: "body"
          name: "body"
          description: "value in the json format"
          required: true
          schema:
            $ref: "#/definitions/ScriptInput"
      responses:
        "201":
          description: "Successful Create Operation"
          schema:
            type: "object"
            properties:
              data:
                type: "object"
                $ref: "#/definitions/Script"
        "400":
          description: "Invalid request parameters"
          schema:
            $ref: "#/definitions/ErrorPayload"
        "401":
          description: "Unauthorized"
          schema:
            $ref: "#/definitions/ErrorPayload"
        "409":
          description: "another script with the same name exists"
          schema:
            $ref: "#/definitions/ErrorPayload"
        "500":
          description: "Invalid Operation"
          schema:
            $ref: "#/definitions/ErrorPayload"
  /library/scripts/{id}:
    get:
      tags:
        - "Library"
      summary: "Read a script"
      description: "Reads a script by the provided ID"
      produces:
        - "application/json"
      parameters:
        - in: "path"
          name: "id"
          required: true
          description: "Unique script ID"
          type: "string"
        - in: "query"
          name: "fields[<RESOURCE>]"
          description: "Fields to be returned. It should be provided in the format as `fields[<RESOURCE>]=<FIELDS>`,
              where `<RESOURCE>` is `scripts` and `<FIELDS>` is a comma separated list of fields. Example: `fields[scripts]=id,name`.
              If no fields are specified, all will be returned."
          required: false
          type: "string"
      responses:
        "200":
          description: "Successful Operation"
          schema:
            type: "object"
            properties:
              data:
                type: "object"
                $ref: "#/definitions/Script"
        "401":
          description: "Unauthorized"
          schema:
            $ref: "#/definitions/ErrorPayload"
        "404":
          description: "Cannot find a script by the provided id"
          schema:
            $ref: "#/definitions/ErrorPayload"
        "500":
          description: "Invalid Operation"
          schema:
            $ref: "#/definitions/ErrorPayload"
    put:
      tags:
        - "Library"
      summary: "Updates an existing script"
      description: "Updates an existing script by the provided `id` parameter.\n
      You need to provide all fields like those you used to create a script. Partial updates are not supported.
      You can get `id` by using the listing API. You get the id also when you store a new value."
      parameters:
        - in: "path"
          name: "id"
          required: true
          description: "Unique script ID"
          type: "string"
        - in: "body"
          name: "body"
          description: "value in the json format"
          required: true
          schema:
            $ref: "#/definitions/ScriptInput"
      responses:
        "200":
          description: "Successful Operation"
          schema:
            type: "object"
            properties:
              data:
                type: "object"
                $ref: "#/definitions/Script"
        "400":
          description: "Invalid body parameters"
          schema:
            $ref: "#/definitions/ErrorPayload"
        "401":
          description: "Unauthorized"
          schema:
            $ref: "#/definitions/ErrorPayload"
        "409":
          description: "another script with the same name exists"
          schema:
            $ref: "#/definitions/ErrorPayload"
        "500":
          description: "Invalid Operation"
          schema:
            $ref: "#/definitions/ErrorPayload"
    delete:
      tags:
        - "Library"
      summary: "Deletes an existing script"
      description: "Delete a script by the provided `id` parameter."
      parameters:
        - in: "path"
          name: "id"
          required: true
          description: "Unique script ID"
          type: "string"
      responses:
        "204":
          description: "Successful Operation"
        "401":
          description: "Unauthorized"
          schema:
            $ref: "#/definitions/ErrorPayload"
        "404":
          description: "cannot find script by the provided id"
          schema:
            $ref: "#/definitions/ErrorPayload"
        "500":
          description: "Invalid Operation"
          schema:
            $ref: "#/definitions/ErrorPayload"
  /library/commands:
    get:
      tags:
        - "Library"
      summary: "List commands"
      description: "Reads all commands or find some based on the input parameters"
      produces:
        - "application/json"
      parameters:
        - in: "query"
          name: "sort"
          description: "Sort field to be used for values, the sorting direction is by default ASC.\n
            To change the direction add `-` to the sorting value e.g. `-id`. All fields are allowed.\n
            You can use as many sort parameters as you want."
          required: false
          type: "string"
        - in: "query"
          name: "filter[<FIELD>]"
          description: "Filter to find commands. It should be provided in the format as `filter[<FIELD>]=<VALUE>`,\n
              where `<FIELD>` is one of the fields and `<VALUE>` is the search value,\n
              e.g. `filter[created_by]=admin` will request only commands created by admin. You can use as many filter parameters as you want. You can use wildcard `*`.\n
              If you want to filter by multiple values e.g. find entries either for name = command1 or command2 you can use following filters\n
              `filter[name]=command1,command2`."
          required: false
          type: "string"
        - in: "query"
          name: "fields[<RESOURCE>]"
          description: "Fields to be returned. It should be provided in the format as `fields[<RESOURCE>]=<FIELDS>`,
              where `<RESOURCE>` is `comamnds` and `<FIELDS>` is a comma separated list of fields. Example: `fields[commands]=id,name`.
              If no fields are specified, all will be returned."
          required: false
          type: "string"
        - name: "page"
          in: "query"
          required: false
          type: "integer"
          description: Pagination options `page[limit]` and `page[offset]` can be used to get more than the first page of results. Default limit is 20 and maximum is 100. The `count` property in meta shows the total number of results.
      responses:
        "200":
          description: "Successful Operation"
          schema:
            type: "object"
            properties:
              data:
                type: "array"
                items:
                  $ref: "#/definitions/Command"
              meta:
                type: "object"
                properties:
                  count:
                    type: "integer"
        "400":
          description: "unsupported sort field 'xyz'"
          schema:
            $ref: "#/definitions/ErrorPayload"
        "401":
          description: "Unauthorized"
          schema:
            $ref: "#/definitions/ErrorPayload"
        "500":
          description: "Invalid Operation"
          schema:
            $ref: "#/definitions/ErrorPayload"
    post:
      tags:
        - "Library"
      summary: "Creates a new command"
      description: "Creates a new command.\n
        If another entry with the same name exists, an error will be returned."
      produces:
        - "application/json"
      parameters:
        - in: "body"
          name: "body"
          description: "value in the json format"
          required: true
          schema:
            $ref: "#/definitions/CommandInput"
      responses:
        "201":
          description: "Successful Create Operation"
          schema:
            type: "object"
            properties:
              data:
                type: "object"
                $ref: "#/definitions/Command"
        "400":
          description: "Invalid request parameters"
          schema:
            $ref: "#/definitions/ErrorPayload"
        "401":
          description: "Unauthorized"
          schema:
            $ref: "#/definitions/ErrorPayload"
        "409":
          description: "another script with the same name exists"
          schema:
            $ref: "#/definitions/ErrorPayload"
        "500":
          description: "Invalid Operation"
          schema:
            $ref: "#/definitions/ErrorPayload"
  /library/commands/{id}:
    get:
      tags:
        - "Library"
      summary: "Read a command"
      description: "Reads a command by the provided ID"
      produces:
        - "application/json"
      parameters:
        - in: "path"
          name: "id"
          required: true
          description: "Unique command ID"
          type: "string"
        - in: "query"
          name: "fields[<RESOURCE>]"
          description: "Fields to be returned. It should be provided in the format as `fields[<RESOURCE>]=<FIELDS>`,
              where `<RESOURCE>` is `commands` and `<FIELDS>` is a comma separated list of fields. Example: `fields[commands]=id,name`.
              If no fields are specified, all will be returned."
          required: false
          type: "string"
      responses:
        "200":
          description: "Successful Operation"
          schema:
            type: "object"
            properties:
              data:
                type: "object"
                $ref: "#/definitions/Command"
        "401":
          description: "Unauthorized"
          schema:
            $ref: "#/definitions/ErrorPayload"
        "404":
          description: "Cannot find a command by the provided id"
          schema:
            $ref: "#/definitions/ErrorPayload"
        "500":
          description: "Invalid Operation"
          schema:
            $ref: "#/definitions/ErrorPayload"
    put:
      tags:
        - "Library"
      summary: "Updates an existing command"
      description: "Updates an existing command by the provided `id` parameter.\n
      You need to provide all fields like those you used to create a command. Partial updates are not supported.
      You can get `id` by using the listing API. You get the id also when you store a new value."
      parameters:
        - in: "path"
          name: "id"
          required: true
          description: "Unique command ID"
          type: "string"
        - in: "body"
          name: "body"
          description: "value in the json format"
          required: true
          schema:
            $ref: "#/definitions/CommandInput"
      responses:
        "200":
          description: "Successful Operation"
          schema:
            type: "object"
            properties:
              data:
                type: "object"
                $ref: "#/definitions/Command"
        "400":
          description: "Invalid body parameters"
          schema:
            $ref: "#/definitions/ErrorPayload"
        "401":
          description: "Unauthorized"
          schema:
            $ref: "#/definitions/ErrorPayload"
        "409":
          description: "another command with the same name exists"
          schema:
            $ref: "#/definitions/ErrorPayload"
        "500":
          description: "Invalid Operation"
          schema:
            $ref: "#/definitions/ErrorPayload"
    delete:
      tags:
        - "Library"
      summary: "Deletes an existing command"
      description: "Delete a command by the provided `id` parameter."
      parameters:
        - in: "path"
          name: "id"
          required: true
          description: "Unique command ID"
          type: "string"
      responses:
        "204":
          description: "Successful Operation"
        "401":
          description: "Unauthorized"
          schema:
            $ref: "#/definitions/ErrorPayload"
        "404":
          description: "cannot find command by the provided id"
          schema:
            $ref: "#/definitions/ErrorPayload"
        "500":
          description: "Invalid Operation"
          schema:
            $ref: "#/definitions/ErrorPayload"
  /auditlog:
    get:
      tags:
        - "Audit Log"
      summary: "List auditlog entries"
      description: "List auditlog entries using the provided filters"
      produces:
        - "application/json"
      parameters:
        - name: "sort"
          in: "query"
          description: Sort option `-<field>`(desc) or `<field>`(asc). `<field>` can be one of `'timestamp', 'username', 'remote_ip', 'application', 'action', 'affected_id', 'client_id', 'client_hostname'`. For example, `&sort=-timestamp`.
          required: false
          type: "string"
        - name: "filter"
          in: "query"
          description: | 
            Filter option `filter[<field>]` or `filter[timestamp][<op>]`.
            `<field>` can be one of `'username', 'remote_ip', 'application', 'action', 'affected_id', 'client_id', 'client_hostname'`.
            For example, `&filter[username]=admin` or `filter[timestamp][gt]=2021-10-28`, etc.
<<<<<<< HEAD
            Multiple filters are possible.
            Wildcards `*` are supported in the filter `<value>`.
=======
            Multiple filters are possible. 
            *Note: Only members of the Administrators user group are allowed to filter by `username`. Returns 403 Forbidden if an unallowed filter is used.*
>>>>>>> 88e3584e
          required: false
          type: "string"
        - name: "page"
          in: "query"
          required: false
          type: "integer"
          description: Pagination options `page[limit]` and `page[offset]` can be used to get more than the first page of results. Default limit is 10 and maximum is 100. The `count` property in meta shows the total number of results.
      responses:
        "200":
          description: "Successful Operation"
          schema:
            type: "object"
            properties:
              data:
                type: "array"
                items:
                  $ref: "#/definitions/AuditLog"
              meta:
                type: "object"
                properties:
                  count:
                    type: "integer"
        "401":
          description: "Unauthorized"
          schema:
            $ref: "#/definitions/ErrorPayload"
        "500":
          description: "Invalid Operation"
          schema:
            $ref: "#/definitions/ErrorPayload"
  /me/totp-secret:
    get:
      tags:
        - "Profile & Info"
      summary: "Read secret key and qr for an Authenticator app"
      description: "Shows secret key and qr image in base64 format for an Authenticator app. Requires a token received from `/verify-2fa` endpoint."
      produces:
        - "application/json"
      responses:
        "200":
          description: "Successful Operation"
          schema:
            $ref: "#/definitions/TotP"
        "400":
          description: "TotP is disabled"
          schema:
            $ref: "#/definitions/ErrorPayload"
        "401":
          description: "Unauthorized, wrong token type provided (e.g. the one received from /login endpoint)"
          schema:
            $ref: "#/definitions/ErrorPayload"
        "404":
          description: "time based one time secret key should be generated for this user"
          schema:
            $ref: "#/definitions/ErrorPayload"
        "500":
          description: "Invalid Operation"
          schema:
            $ref: "#/definitions/ErrorPayload"
    post:
      tags:
        - "Profile & Info"
      summary: "Creates a new secret key for an Authenticator app"
      description: "Creates a new secret key for an Authenticator app only for the first time! If another totP secret already exists for this user, an error will appear. Requires a valid JWT token received from the `/login` endpoint."
      produces:
        - "application/json"
      responses:
        "200":
          description: "Successful Operation"
          schema:
            $ref: "#/definitions/TotP"
        "400":
          description: "TotP is disabled"
          schema:
            $ref: "#/definitions/ErrorPayload"
        "401":
          description: "Unauthorized or totP secret is already created"
          schema:
            $ref: "#/definitions/ErrorPayload"
        "500":
          description: "Invalid Operation"
          schema:
            $ref: "#/definitions/ErrorPayload"
    delete:
      tags:
        - "Profile & Info"
      summary: "Delete time based one time secret key of the current user. Requires a token received from `/verify-2fa` endpoint."
      responses:
        "204":
          description: "Successful operation."
        "400":
          description: "TotP is disabled"
          schema:
            $ref: "#/definitions/ErrorPayload"
        "401":
          description: "Unauthorized, wrong token type provided (e.g. the one received from /login endpoint)"
          schema:
            $ref: "#/definitions/ErrorPayload"
        "500":
          description: "Invalid Operation"
          schema:
            $ref: "#/definitions/ErrorPayload"

  /clients/{client_id}/graph-metrics:
    get:
      tags:
        - "Monitoring"
      summary: "Lists client metrics for displaying as graphs"
      description: "List downsampled monitoring data about client metrics for the provided clientID"
      produces:
        - "application/json"
      parameters:
        - in: "path"
          name: "client_id"
          required: true
          description: "Unique client ID"
          type: "string"
        - in: "query"
          name: "sort"
          description: "There is only `timestamp` allowed as sort field. Default direction is DESC\n
            To sort ascending use `&sort=timestamp`."
          required: false
          type: "string"
        - in: "query"
          name: "filter[timestamp][<OPERATOR>]"
          description: "Filter entries by field `timestamp`. `<OPERATOR>` can be one of `gt`, `lt`, `since` or `until`.\n
              `gt` and `lt` require a timestamp value as `unixepoch`. `since` and `until` require a timestamp value in format `RFC3339`.\n
              e.g. `filter[timestamp][gt]=1636009200&filter[timestamp][lt]=1636009500` or\n
              e.g. `filter[timestamp][since]=2021-01-01T00:00:00+01:00&filter[timestamp][until]=2021-01-01T01:00:00+01:00`.\n\n
              Downsampling data is available for a period `>= 2 hours` and `<= 48 hours`.\n
              When downsampling takes place you get `avg, min and max` values for `cpu_usage_percent, memory_usage_percent and io_usage_percent`\n\n
              "
          required: false
          type: "string"
      responses:
        "200":
          description: "Successful Operation"
          schema:
            type: "object"
            properties:
              data:
                type: "array"
                items:
                  $ref: "#/definitions/GraphMetrics"
              links:
                type: "object"
                properties:
                  cpu_usage_percent:
                    type: "string"
                  mem_usage_percent:
                    type: "string"
                  io_usage_percent:
                    type: "string"
                  net_usage_percent_lan:
                    type: "string"
                  net_usage_bps_lan:
                    type: "string"
                  net_usage_percent_wan:
                    type: "string"
                  net_usage_bps_wan:
                    type: "string"
        "400":
          description: "Bad Request"
          schema:
            $ref: "#/definitions/ErrorPayload"
        "404":
          description: "Cannot find measurements by the provided id"
          schema:
            $ref: "#/definitions/ErrorPayload"
        "500":
          description: "Invalid Operation"
          schema:
            $ref: "#/definitions/ErrorPayload"

  /clients/{client_id}/graph-metrics/{graph_name}:
    get:
      tags:
        - "Monitoring"
      summary: "Lists client metrics for given graph name"
      description: "List downsampled monitoring data about client metrics for the provided clientID and graph name"
      produces:
        - "application/json"
      parameters:
        - in: "path"
          name: "client_id"
          required: true
          description: "Unique client ID"
          type: "string"
        - in: "path"
          name: "graph_name"
          required: true
          description: "Unique graph name \n
          Possible values are `cpu_usage_percent`, `mem_usage_percent`, `io_usage_percent`, `net_usage_percent_lan`, `net_usage_bps_lan`,\n
          `net_usage_percent_wan`, `net_usage_bps_wan`"
          type: "string"
        - in: "query"
          name: "sort"
          description: "There is only `timestamp` allowed as sort field. Default direction is DESC\n
            To sort ascending use `&sort=timestamp`."
          required: false
          type: "string"
        - in: "query"
          name: "filter[timestamp][<OPERATOR>]"
          description: "Filter entries by field `timestamp`. `<OPERATOR>` can be one of `gt`, `lt`, `since` or `until`.\n
              `gt` and `lt` require a timestamp value as `unixepoch`. `since` and `until` require a timestamp value in format `RFC3339`.\n
              e.g. `filter[timestamp][gt]=1636009200&filter[timestamp][lt]=1636009500` or\n
              e.g. `filter[timestamp][since]=2021-01-01T00:00:00+01:00&filter[timestamp][until]=2021-01-01T01:00:00+01:00`.\n\n
              Downsampling data is available for a period `>= 2 hours` and `<= 48 hours`.\n
              When downsampling takes place you get `avg, min and max` values for one of `cpu_usage_percent, memory_usage_percent, io_usage_percent`,
              `net_usage_percent_lan`, `net_usage_bps_lan`, `net_usage_percent_wan` or `net_usage_bps_wan`\n\n
              "
          required: false
          type: "string"
      responses:
        "200":
          description: "Successful Operation"
          schema:
            type: "object"
            properties:
              data:
                type: "array"
                items:
                  $ref: "#/definitions/GraphMetricsGraph"
        "400":
          description: "Bad Request"
          schema:
            $ref: "#/definitions/ErrorPayload"
        "404":
          description: "Cannot find measurements by the provided id"
          schema:
            $ref: "#/definitions/ErrorPayload"
        "500":
          description: "Invalid Operation"
          schema:
            $ref: "#/definitions/ErrorPayload"

  /clients/{client_id}/metrics:
    get:
      tags:
        - "Monitoring"
      summary: "Lists client metrics"
      description: "List monitoring data about client metrics for the provided clientID"
      produces:
        - "application/json"
      parameters:
        - in: "path"
          name: "client_id"
          required: true
          description: "Unique client ID"
          type: "string"
        - in: "query"
          name: "sort"
          description: "There is only `timestamp` allowed as sort field. Default direction is DESC\n
            To sort ascending use `&sort=timestamp`."
          required: false
          type: "string"
        - in: "query"
          name: "filter[timestamp][<OPERATOR>]"
          description: "Filter entries by field `timestamp`. `<OPERATOR>` can be one of `gt`, `lt`, `since` or `until`.\n
              `gt` and `lt` require a timestamp value as `unixepoch`. `since` and `until` require a timestamp value in format `RFC3339`.\n
              e.g. `filter[timestamp][gt]=1636009200&filter[timestamp][lt]=1636009500` or\n
              e.g. `filter[timestamp][since]=2021-01-01T00:00:00+01:00&filter[timestamp][until]=2021-01-01T01:00:00+01:00`.\n\n
              "
          required: false
          type: "string"
        - in: "query"
          name: "fields[<RESOURCE>]"
          description: "Fields to be returned. It should be provided in the format as `fields[<RESOURCE>]=<FIELDS>`,
              where `<RESOURCE>` is `metrics` and `<FIELDS>` is a comma separated list of fields. Example: `fields[metrics]=timestamp,cpu_usage_percent,memory_usage_percent,io_usage_percent`.
              If no fields are specified, `timestamp, cpu_usage_percent, memory_usage_percent and io_usage_percent` are returned."
          required: false
          type: "string"
        - name: "page"
          in: "query"
          required: false
          type: "integer"
          description: "Pagination options `page[limit]` and `page[offset]` can be used to get more than the first page of results. Default limit is 1 and maximum is 120.\n The `count` property in meta shows the total number of results."
      responses:
        "200":
          description: "Successful Operation"
          schema:
            type: "object"
            properties:
              data:
                type: "array"
                items:
                  $ref: "#/definitions/Metrics"
              meta:
                type: "object"
                properties:
                  count:
                    type: "integer"
        "400":
          description: "Bad Request"
          schema:
            $ref: "#/definitions/ErrorPayload"
        "404":
          description: "Cannot find measurements by the provided id"
          schema:
            $ref: "#/definitions/ErrorPayload"
        "500":
          description: "Invalid Operation"
          schema:
            $ref: "#/definitions/ErrorPayload"

  /clients/{client_id}/mountpoints:
    get:
      tags:
        - "Monitoring"
      summary: "Lists client mountpoints"
      description: "List monitoring data about client mountpoints for the provided clientID"
      produces:
        - "application/json"
      parameters:
        - in: "path"
          name: "client_id"
          required: true
          description: "Unique client ID"
          type: "string"
        - in: "query"
          name: "sort"
          description: "There is only `timestamp` allowed as sort field. Default direction is DESC\n
            To sort ascending use `&sort=timestamp`."
          required: false
          type: "string"
        - in: "query"
          name: "filter[timestamp][<OPERATOR>]"
          description: "Filter entries by field `timestamp`. `<OPERATOR>` can be one of `gt`, `lt`, `since` or `until`.\n
              `gt` and `lt` require a timestamp value as `unixepoch`. `since` and `until` require a timestamp value in format `RFC3339`.\n
              e.g. `filter[timestamp][gt]=1636009200&filter[timestamp][lt]=1636009500` or\n
              e.g. `filter[timestamp][since]=2021-01-01T00:00:00+01:00&filter[timestamp][until]=2021-01-01T01:00:00+01:00`.\n\n
              "
          required: false
          type: "string"
        - name: "page"
          in: "query"
          required: false
          type: "integer"
          description: "Pagination options `page[limit]` and `page[offset]` can be used to get more than the first page of results. Default limit is 1 and maximum is 100.\n
          The `count` property in meta shows the total number of results."
      responses:
        "200":
          description: "Successful Operation"
          schema:
            type: "object"
            properties:
              data:
                type: "array"
                items:
                  $ref: "#/definitions/Mountpoints"
              meta:
                type: "object"
                properties:
                  count:
                    type: "integer"
        "400":
          description: "Bad Request"
          schema:
            $ref: "#/definitions/ErrorPayload"
        "404":
          description: "Cannot find measurements by the provided id"
          schema:
            $ref: "#/definitions/ErrorPayload"
        "500":
          description: "Invalid Operation"
          schema:
            $ref: "#/definitions/ErrorPayload"

  /clients/{client_id}/processes:
    get:
      tags:
        - "Monitoring"
      summary: "Lists client processes"
      description: "List monitoring data about client processes for the provided clientID"
      produces:
        - "application/json"
      parameters:
        - in: "path"
          name: "client_id"
          required: true
          description: "Unique client ID"
          type: "string"
        - in: "query"
          name: "sort"
          description: "There is only `timestamp` allowed as sort field. Default direction is DESC\n
            To sort ascending use `&sort=timestamp`."
          required: false
          type: "string"
        - in: "query"
          name: "filter[timestamp][<OPERATOR>]"
          description: "Filter entries by field `timestamp`. `<OPERATOR>` can be one of `gt`, `lt`, `since` or `until`.\n
              `gt` and `lt` require a timestamp value as `unixepoch`. `since` and `until` require a timestamp value in format `RFC3339`.\n
              e.g. `filter[timestamp][gt]=1636009200&filter[timestamp][lt]=1636009500` or\n
              e.g. `filter[timestamp][since]=2021-01-01T00:00:00+01:00&filter[timestamp][until]=2021-01-01T01:00:00+01:00`.\n\n
              Fetching data for a period greater than `48 hours` is not allowed. If the period exceeds `2 hours`, than the returned measurement points get downsampled to reduce the amount of data.\n
              When downsampling takes place you get `average, min and max` values for `cpu_usage_percent, memory_usage_percent and io_usage_percent`\n\n
              "
          required: false
          type: "string"
        - name: "page"
          in: "query"
          required: false
          type: "integer"
          description: "Pagination options `page[limit]` and `page[offset]` can be used to get more than the first page of results. Default limit is 1 and maximum is 10.\n The `count` property in meta shows the total number of results."
      responses:
        "200":
          description: "Successful Operation"
          schema:
            type: "object"
            properties:
              data:
                type: "array"
                items:
                  $ref: "#/definitions/Processes"
              meta:
                type: "object"
                properties:
                  count:
                    type: "integer"
        "400":
          description: "Bad Request"
          schema:
            $ref: "#/definitions/ErrorPayload"
        "404":
          description: "Cannot find measurements by the provided id"
          schema:
            $ref: "#/definitions/ErrorPayload"
        "500":
          description: "Invalid Operation"
          schema:
            $ref: "#/definitions/ErrorPayload"
  /clients/{client_id}/stored-tunnels:
    get:
      tags:
        - "Clients and Tunnels"
      summary: "List stored tunnels"
      produces:
        - "application/json"
      parameters:
        - in: "path"
          name: "client_id"
          required: true
          description: "Unique client ID"
          type: "string"
        - in: "query"
          name: "sort"
          description: "Sort field to be used for sorting, the sorting direction is by default ASC.\n
            To change the direction add `-` to the sorting value e.g. `-id`. Allowed values are `created_at`, `name`, `scheme`, `remote_ip`, `remote_port`.\n
            You can use as many sort parameters as you want."
          required: false
          type: "string"
        - in: "query"
          name: "filter[<FIELD>]"
          description: "Filter to find stored tunnels. It should be provided in the format as `filter[<FIELD>]=<VALUE>`,\n
              where `<FIELD>` is one of the values `name`, `scheme`, `remote_ip`, `remote_port` and `<VALUE>` is the search value,\n
              e.g. `filter[scheme]=https` will request only stored tunnels with scheme https. You can use as many filter parameters as you want.\n
              If you want to filter by multiple values e.g. find entries either for scheme = http or https you can use following filters\n
              `filter[scheme]=http,https`."
          required: false
          type: "string"
        - name: "page"
          in: "query"
          required: false
          type: "integer"
          description: "Pagination options `page[limit]` and `page[offset]` can be used to get more than the first page of results. Default limit is 10 and maximum is 100.\n The `count` property in meta shows the total number of results."
      responses:
        "200":
          description: "Successful Operation"
          schema:
            type: "object"
            properties:
              data:
                type: "array"
                items:
                  $ref: "#/definitions/StoredTunnel"
              meta:
                type: "object"
                properties:
                  count:
                    type: "integer"
        "400":
          description: "unsupported sort field 'xyz'"
          schema:
            $ref: "#/definitions/ErrorPayload"
        "401":
          description: "Unauthorized"
          schema:
            $ref: "#/definitions/ErrorPayload"
        "500":
          description: "Invalid Operation"
          schema:
            $ref: "#/definitions/ErrorPayload"
    post:
      tags:
        - "Clients and Tunnels"
      summary: "Creates a new stored tunnel"
      produces:
        - "application/json"
      parameters:
        - in: "path"
          name: "client_id"
          required: true
          description: "Unique client ID"
          type: "string"
        - in: "body"
          name: "body"
          description: "value in the json format"
          required: true
          schema:
            $ref: "#/definitions/StoredTunnel"
      responses:
        "201":
          description: "Successful Create Operation"
          schema:
            type: "object"
            properties:
              data:
                type: "object"
                $ref: "#/definitions/StoredTunnel"
        "400":
          description: "Invalid request parameters"
          schema:
            $ref: "#/definitions/ErrorPayload"
        "401":
          description: "Unauthorized"
          schema:
            $ref: "#/definitions/ErrorPayload"
        "409":
          description: "another script with the same name exists"
          schema:
            $ref: "#/definitions/ErrorPayload"
        "500":
          description: "Invalid Operation"
          schema:
            $ref: "#/definitions/ErrorPayload"
  /clients/{client_id}/stored-tunnels/{id}:
    put:
      tags:
        - "Clients and Tunnels"
      summary: "Updates an existing stored tunnel"
      description: "Updates an existing stored tunnel by the provided `id` parameter.\n
      You need to provide all fields like those you used to create the stored tunnel. Partial updates are not supported.
      You can get `id` by using the listing API. You get the id also when you store a new value."
      parameters:
        - in: "path"
          name: "client_id"
          required: true
          description: "Unique client ID"
          type: "string"
        - in: "path"
          name: "id"
          required: true
          description: "Unique script ID"
          type: "string"
        - in: "body"
          name: "body"
          description: "value in the json format"
          required: true
          schema:
            $ref: "#/definitions/StoredTunnel"
      responses:
        "200":
          description: "Successful Operation"
          schema:
            type: "object"
            properties:
              data:
                type: "object"
                $ref: "#/definitions/StoredTunnel"
        "400":
          description: "Invalid body parameters"
          schema:
            $ref: "#/definitions/ErrorPayload"
        "401":
          description: "Unauthorized"
          schema:
            $ref: "#/definitions/ErrorPayload"
        "500":
          description: "Invalid Operation"
          schema:
            $ref: "#/definitions/ErrorPayload"
    delete:
      tags:
        - "Clients and Tunnels"
      summary: "Deletes an existing stored tunnel"
      parameters:
        - in: "path"
          name: "client_id"
          required: true
          description: "Unique client ID"
          type: "string"
        - in: "path"
          name: "id"
          required: true
          description: "Unique stored tunnel ID"
          type: "string"
      responses:
        "204":
          description: "Successful Operation"
        "401":
          description: "Unauthorized"
          schema:
            $ref: "#/definitions/ErrorPayload"
        "404":
          description: "cannot find stored tunnel by the provided id"
          schema:
            $ref: "#/definitions/ErrorPayload"
        "500":
          description: "Invalid Operation"
          schema:
            $ref: "#/definitions/ErrorPayload"
  /schedules:
    get:
      tags:
        - "Jobs"
      summary: "List schedules"
      description: "Reads all schedules or find some based on the input parameters"
      produces:
        - "application/json"
      parameters:
        - in: "query"
          name: "sort"
          description: "Sort field to be used for sorting, the sorting direction is by default ASC.\n
            To change the direction add `-` to the sorting value e.g. `-id`. Allowed values are `id`, `created_at`, `created_by`, `name`, `type`.\n
            You can use as many sort parameters as you want."
          required: false
          type: "string"
        - in: "query"
          name: "filter[<FIELD>]"
          description: "Filter the results. It should be provided in the format as `filter[<FIELD>]=<VALUE>`,\n
              where `<FIELD>` is one of the values `id`, `created_at`, `created_by`, `name`, `type`, `client_ids`, `group_ids` and `<VALUE>` is the search value,\n
              e.g. `filter[name]=Schedule` will request only schedule with name Schedule. You can use as many filter parameters as you want.\n
              If you want to filter by multiple values e.g. find entries either for name = Schedule or Other you can use following filters\n
              `filter[name]=Schedule,Other`.\n
              Wildcards `*` are supported in the filter `<value>`."
          required: false
          type: "string"
        - name: "page"
          in: "query"
          required: false
          type: "integer"
          description: Pagination options `page[limit]` and `page[offset]` can be used to get more than the first page of results. Default limit is 20 and maximum is 100. The `count` property in meta shows the total number of results.
      responses:
        "200":
          description: "Successful Operation"
          schema:
            type: "object"
            properties:
              data:
                type: "array"
                items:
                  $ref: "#/definitions/Schedule"
              meta:
                type: "object"
                properties:
                  count:
                    type: "integer"
        "400":
          description: "unsupported sort field 'xyz'"
          schema:
            $ref: "#/definitions/ErrorPayload"
        "401":
          description: "Unauthorized"
          schema:
            $ref: "#/definitions/ErrorPayload"
        "500":
          description: "Invalid Operation"
          schema:
            $ref: "#/definitions/ErrorPayload"
    post:
      tags:
        - "Jobs"
      summary: "Creates a new schedule"
      description: "Creates a new schedule."
      produces:
        - "application/json"
      parameters:
        - in: "body"
          name: "body"
          description: "value in the json format"
          required: true
          schema:
            $ref: "#/definitions/Schedule"
      responses:
        "201":
          description: "Successful Create Operation"
          schema:
            type: "object"
            properties:
              data:
                type: "object"
                $ref: "#/definitions/Schedule"
        "400":
          description: "Invalid request parameters"
          schema:
            $ref: "#/definitions/ErrorPayload"
        "401":
          description: "Unauthorized"
          schema:
            $ref: "#/definitions/ErrorPayload"
        "500":
          description: "Invalid Operation"
          schema:
            $ref: "#/definitions/ErrorPayload"
  /schedules/{id}:
    get:
      tags:
        - "Jobs"
      summary: "Get a schedule"
      description: "Get a schedule by the provided ID"
      produces:
        - "application/json"
      parameters:
        - in: "path"
          name: "id"
          required: true
          description: "Unique schedule ID"
          type: "string"
      responses:
        "200":
          description: "Successful Operation"
          schema:
            type: "object"
            properties:
              data:
                type: "object"
                $ref: "#/definitions/Schedule"
        "401":
          description: "Unauthorized"
          schema:
            $ref: "#/definitions/ErrorPayload"
        "404":
          description: "Cannot find a schedule by the provided id"
          schema:
            $ref: "#/definitions/ErrorPayload"
        "500":
          description: "Invalid Operation"
          schema:
            $ref: "#/definitions/ErrorPayload"
    put:
      tags:
        - "Jobs"
      summary: "Updates an existing schedule"
      description: "Updates an existing schedule by the provided `id` parameter.\n
      You need to provide all fields like those you used to create a schedule. Partial updates are not supported.
      You can get `id` by using the listing API. You get the id also when you store a new value."
      parameters:
        - in: "path"
          name: "id"
          required: true
          description: "Unique schedule ID"
          type: "string"
        - in: "body"
          name: "body"
          description: "value in the json format"
          required: true
          schema:
            $ref: "#/definitions/Schedule"
      responses:
        "200":
          description: "Successful Operation"
          schema:
            type: "object"
            properties:
              data:
                type: "object"
                $ref: "#/definitions/Schedule"
        "400":
          description: "Invalid body parameters"
          schema:
            $ref: "#/definitions/ErrorPayload"
        "401":
          description: "Unauthorized"
          schema:
            $ref: "#/definitions/ErrorPayload"
        "500":
          description: "Invalid Operation"
          schema:
            $ref: "#/definitions/ErrorPayload"
    delete:
      tags:
        - "Jobs"
      summary: "Deletes an existing schedule"
      description: "Delete a schedule by the provided `id` parameter."
      parameters:
        - in: "path"
          name: "id"
          required: true
          description: "Unique schedule ID"
          type: "string"
      responses:
        "204":
          description: "Successful Operation"
        "401":
          description: "Unauthorized"
          schema:
            $ref: "#/definitions/ErrorPayload"
        "404":
          description: "cannot find command by the provided id"
          schema:
            $ref: "#/definitions/ErrorPayload"
        "500":
          description: "Invalid Operation"
          schema:
            $ref: "#/definitions/ErrorPayload"
  /files:
    post:
      tags:
        - "Upload"
      summary: "Upload file"
      description: "Handles file uploads as a multipart/form-data. Files are stored on the rport server in a temp location.\n
      Then all specified clients download them by sftp protocol to a temp location as well. \n
      If download was successful, clients move the temp file to the destination path"
      consumes:
        - "multipart/form-data"
      parameters:
        - in: "formData"
          name: "upload"
          type: "file"
          required: true
          description: "The file to upload"
        - in: "formData"
          name: "client_id"
          type: "string"
          required: true
          description: "Client ID where the file should be placed. You can repeat 'client' parameter to indicate multiple clients"
        - in: "formData"
          name: "group_id"
          type: "string"
          required: false
          description: "ID of a client group where the file should be placed. You can repeat 'group_id' parameter to indicate multiple groups"
        - in: "formData"
          name: "dest"
          type: "string"
          required: true
          description: "Absolute path with the file name on the client where the file should be placed"
        - in: "formData"
          name: "force"
          type: "string"
          required: false
          default: ""
          description: "If true, rport client will overwrite destination file if it exists or fail otherwise.\n
          You can provide values like true or 1 or on to enable this flag"
        - in: "formData"
          name: "sync"
          type: "string"
          required: false
          default: ""
          description: "If true and the destination file exists, rport client will compare md5 checksum of the provided file \n
          with the destination file and will overwrite it if it's not matching. On Unix it will also compare file mode, owner and group \n
          of the existing file with the provided values and if they don't match, rport client will execute chmod/chown operations on the destination path. \n
          if false or file doesn't exists, the provided file will be copied to the destination."
        - in: "formData"
          name: "mode"
          type: "string"
          required: false
          default: ""
          description: "For Unix only, indicates the desired file mode of the target file on the client. If the file doesn't exist, it will be created with the provided mode. \n
          If file exists (and sync is true), rport client will run chmod operation with the provided file mode."
        - in: "formData"
          name: "user"
          type: "string"
          required: false
          default: ""
          description: "For Unix only, indicates the desired owner name the target file on the client. \n
          The uploaded file will be created with the default owner in a temp folder. If `user` is not empty, rport client will perform chown operation on the temp file. \n
          Then it will be moved to the target path Please make sure that the provided user exists on the client.\n
          Since changing owner of a file requires sudo rights, the rport client user should have the necessary permissions to chown and move file to the target location."
        - in: "formData"
          name: "group"
          type: "string"
          required: false
          default: ""
          description: "For Unix only, indicates the group name the target file on the client. \n
          The uploaded file will be created with the default group in a temp folder. Then rport client will chown the temp file with the provided group name. \n
          Then it will be moved to the target path. Please make sure that the provided group exists on the client.\n
          Since changing group of a file requires sudo rights, the rport client user should have the necessary permissions to chown and move file to the target location."
      produces:
        - "application/json"
      responses:
        "200":
          description: "Successful Operation. In this case it indicates that the file was successfully sent to the server rather than to the clients.\n
          Sending to clients is an async operation, which can be tracked with the websocket API.\n
          To see if clients have received the file as well, use `/ws/uploads` endpoint."
          schema:
            type: "object"
            properties:
              data:
                $ref: "#/definitions/ServerUploadResponse"
        "400":
          description: "Invalid parameters"
          schema:
            $ref: "#/definitions/ErrorPayload"
        "401":
          description: "Unauthorized"
          schema:
            $ref: "#/definitions/ErrorPayload"
        "500":
          description: "Invalid Operation"
          schema:
            $ref: "#/definitions/ErrorPayload"
definitions:
  Tunnel:
    type: "object"
    properties:
      id:
        type: "string"
      client_id:
        type: "string"
      lhost:
        type: "string"
        description: "server listens to this host"
      lport:
        type: "string"
        description: "server listens to this port"
      rhost:
        type: "string"
        description: "client proxies connection to this host"
      rport:
        type: "string"
        description: "client proxies connection to this port"
      lport_random:
        type: "boolean"
        description: "True if lport was chosen automatically with a random available port."
      scheme:
        type: "string"
        description: "URI scheme."
      protocol:
        type: "string"
        description: "tcp or udp"
      acl:
        type: "string"
        description: "IP v4 addresses who is allowed to use the tunnel (ipv6 is not supported yet). For example, '142.78.90.8,201.98.123.0/24,'."
      http_proxy:
        type: "boolean"
        description: "True if tunnel proxy was created."
      host_header:
        type: "string"
        description: "host name to set as http header field 'Host'"
  Client:
    type: "object"
    properties:
      id:
        type: "string"
      name:
        type: "string"
        description: "client name"
      os:
        type: "string"
        description: "long description of client OS"
      os_full_name:
        type: "string"
        description: "short description of client OS (e.g. Microsoft Windows Server 2016 Standard)"
      os_version:
        type: "string"
        description: "version info about client's OS e.g. 10.0.14393 Build 14393"
      os_arch:
        type: "string"
        description: "client cpu architecture (ex: 386, amd64)"
      os_family:
        type: "string"
        description: "client OS family (ex: debian, alpine, Standalone Workstation)"
      os_kernel:
        type: "string"
        description: "client OS kernel (ex: linux, windows)"
      os_virtualization_system:
        type: "string"
        description: "info about the VM where client is running e.g. KVM, LXC, HyperV, VMWare, Xen"
      os_virtualization_role:
        type: "string"
        description: "role of the client in the running VM e.g. host or guest"
      hostname:
        type: "string"
        description: "client hostname"
      cpu_family:
        type: "string"
        description: "client's processor family info"
      cpu_model:
        type: "string"
        description: "client's processor model info, e.g. 85"
      cpu_vendor:
        type: "string"
        description: "processor's vendor name , e.g. Intel"
      cpu_model_name:
        type: "string"
        description: "human readable name of the client's processor model, e.g. Intel(R) Xeon(R) Silver 4110 CPU @ 2.10GHz"
      num_cpus:
        type: "integer"
        description: "Number of cpu cores in the client's machine"
      mem_total:
        type: "number"
        description: "Total memory in bytes"
      timezone:
        type: "string"
        description: "Client's timezone e.g. PDT (UTC-07:00)"
      ipv4:
        type: "array"
        items:
          type: string
        description: "list of IPv4 addresses of the client"
      ipv6:
        type: "array"
        items:
          type: string
        description: "list of IPv6 addresses of the client"
      tags:
        type: "array"
        items:
          type: string
      version:
        type: "string"
        description: "client version"
      address:
        type: "string"
        description: "client address"
      tunnels:
        type: "array"
        items:
          $ref: "#/definitions/Tunnel"
      connection_state:
        type: "string"
        enum: [connected, disconnected]
        description: "indicates whether a client is connected or disconnected"
      disconnected_at:
        type: "string"
        format: "data-time"
        description: "time when a client was disconnected. If null - it's connected"
      client_auth_id:
        type: "string"
        description: "rport client authentication ID that was used to connect to server"
      allowed_user_groups:
        type: "array"
        items:
          type: string
        description: "list of user groups that are allowed to access this client. Administrators have always full-access to all clients. Empty list prevents access for everyone except admins"
      updates_status:
        $ref: '#/definitions/UpdatesStatus'
      client_configuration:
        $ref: '#/definitions/ClientConfiguration'
  ClientConfiguration:
    type: "object"
    description: "JSON encoded information about client configuration"
  ClientGroup:
    type: "object"
    properties:
      id:
        type: "string"
        description: "Client Group ID"
      description:
        type: "string"
        description: "Client Group description"
      client_ids:
        type: "array"
        items:
          type: string
        description: "Read Only field. Shows active and disconnected clients that belong to this group."
      params:
        type: "object"
        description: "Parameters that define what clients belong to a given client group.\n

        Each parameter can be specified by:\n
        1. exact match of the property (ignoring case). For example, \"client_id\": [\"test-win2019-tk01\", \"qa-lin-ubuntu16\"]\n
        2. dynamic criteria using wildcards (ignoring case). For example, \"os_family\": [\"linux*\"]\n

        For more details please see https://oss.rport.io/docs/no04-client-groups.html\n"
        properties:
          client_id:
            type: "array"
            items:
              type: string
            description: "client ID(s)"
          name:
            type: "array"
            items:
              type: string
            description: "client name(s)"
          os:
            type: "array"
            items:
              type: string
            description: "client OS description(s)"
          os_arch:
            type: "array"
            items:
              type: string
            description: "client cpu architecture(s) (ex: 386, amd64)"
          os_family:
            type: "array"
            items:
              type: string
            description: "client OS family (ex: debian, alpine, Standalone Workstation)"
          os_kernel:
            type: "array"
            items:
              type: string
            description: "client OS kernel(s) (ex: linux, windows)"
          hostname:
            type: "array"
            items:
              type: string
            description: "client hostname(s)"
          ipv4:
            type: "array"
            items:
              type: string
            description: "client IPv4 address(es)"
          ipv6:
            type: "array"
            items:
              type: string
            description: "client IPv6 address(es)"
          tag:
            type: "array"
            items:
              type: string
            description: "client tag(s)"
          version:
            type: "array"
            items:
              type: string
            description: "client version(s)"
          address:
            type: "array"
            items:
              type: string
            description: "client address(es)"
          client_auth_id:
            type: "array"
            items:
              type: string
            description: "client auth ID(s)"
  ClientAuth:
    type: "object"
    properties:
      id:
        type: "string"
        description: "client auth ID"
      password:
        type: "string"
        description: "client auth password"
  SinglePassword:
    type: "object"
    properties:
      password:
        type: "string"
        description: "A string of printed symbols 32 and 256 bits long"
  JobStatus:
    type: "string"
    enum: &JOB_STATUS
      - "running"
      - "successful"
      - "unknown"
      - "failed"
  Job:
    type: "object"
    properties:
      jid:
        type: "string"
        description: "job ID"
      client_id:
        type: "string"
        description: "client ID"
      client_name:
        type: "string"
        description: "client name"
      pid:
        type: "integer"
        description: "process ID"
      status:
        type: "string"
        enum: *JOB_STATUS
        description: "command status"
      command:
        type: "string"
        description: "executed command"
      cwd:
        type: "string"
        description: "current working directory for an executable command"
      is_sudo:
        type: "boolean"
        description: "execute the command as a sudo user"
      interpreter:
        type: "string"
        description: "command interpreter that was used to execute the command"
      started_at:
        type: "string"
        format: "data-time"
        description: "command start time"
      finished_at:
        type: "string"
        format: "data-time"
        description: "command finish time"
      created_by:
        type: "string"
        description: "API username who run the command"
      timeout_sec:
        type: "integer"
        description: "timeout in seconds that was used to observe the command execution"
      multi_job_id:
        type: "string"
        description: "multi-client job ID. If it is set then it means this command was initiated by running a multi-client job"
      error:
        type: "string"
        description: "is non-empty when it wasn't able to execute a command on rport client"
      result:
        type: "object"
        description: "command execution result"
        properties:
          stdout:
            type: "string"
            description: "process standard output"
          stderr:
            type: "string"
            description: "process standard error"
          summary:
            type: "string"
            description: "summary output extracted from stdout using summary tag"
  JobSummary:
    type: "object"
    properties:
      jid:
        type: "string"
        description: "job ID"
      status:
        type: "string"
        enum: *JOB_STATUS
        description: "command status"
      finished_at:
        type: "string"
        format: "data-time"
        description: "command finish time"
      result:
        type: object
        properties:
          summary:
            type: "string"
            description: "summary output extracted from stdout using summary tag"
  MultiJob:
    type: "object"
    properties:
      jid:
        type: "string"
        description: "multi-client job ID"
      started_at:
        type: "string"
        format: "data-time"
        description: "command finish time"
      created_by:
        type: "string"
        description: "API username who run the command"
      schedule_id:
        type: "string"
        format: "uuid"
        description: "Optional ID of the schedule the job was started by"
      client_ids:
        type: "array"
        items:
          type: string
        description: "list of client IDs where the command was requested to run"
      group_ids:
        type: "array"
        items:
          type: string
        description: "list of client group IDs where the command was requested to run"
      command:
        type: "string"
        description: "executed command"
      cwd:
        type: "string"
        description: "current working directory for an executable command"
      is_sudo:
        type: "boolean"
        description: "execute the command as a sudo user"
      interpreter:
        type: "string"
        description: "command interpreter that was used to execute the command"
      timeout_sec:
        type: "integer"
        description: "timeout in seconds that was used to observe the command execution on each client"
      concurrent:
        type: "boolean"
        description: "whether command was executed sequentially or concurrently on clients"
      abort_on_err:
        type: "boolean"
        description: "whether command was specified to abort or not the whole cycle, if the execution fails on some client. Not applicable if 'concurrent' is true"
      jobs:
        type: "array"
        items:
          $ref: "#/definitions/Job"
        description: "clients' jobs, limited to 100"
  MultiJobSummary:
    type: "object"
    properties:
      jid:
        type: "string"
        description: "multi-client job ID"
      started_at:
        type: "string"
        format: "data-time"
        description: "command finish time"
      created_by:
        type: "string"
        description: "API username who run the command"
      schedule_id:
        type: "string"
        format: "uuid"
        description: "Optional ID of the schedule the job was started by"
  UserGet:
    type: "object"
    properties:
      username:
        type: "string"
        description: "Username"
      groups:
        type: "array"
        items:
          type: string
        description: "List of groups to which the current user belongs"
      two_fa_send_to:
        type: "string"
        description: "Holds either the email or the pushover token of the user. It's used to deliver 2FA token to user when 2FA is enabled"
  UserPost:
    type: "object"
    properties:
      username:
        type: "string"
        description: "Username for the credentials pair"
      password:
        type: "string"
        description: "Password for the credentials pair"
      groups:
        type: "array"
        items:
          type: string
        description: "List of groups to which the current user belongs"
      two_fa_send_to:
        type: "string"
        description: "Holds either the email or the pushover token of the user. It's used to deliver 2FA token to user when 2FA is enabled"
  ErrorPayload:
    type: "object"
    properties:
      errors:
        type: "array"
        items:
          $ref: "#/definitions/ErrorPayloadItem"
  ErrorPayloadItem:
    type: "object"
    properties:
      code:
        type: "string"
      title:
        type: "string"
      detail:
        type: "string"
  ExecuteCmdRequest:
    description: "Request that contains a remote command to execute by rport client(s) and other related properties"
    type: "object"
    properties:
      command:
        type: "string"
        description: "remote command to execute by rport client(s). NOTE: if command limitation is enabled by an rport client then a full path command can be required to use. See https://oss.rport.io/docs/no06-command-execution.html for more details"
      cwd:
        type: "string"
        description: "current working directory where the command will be executed"
      is_sudo:
        type: "boolean"
        description: "execute the command as a sudo user"
      client_ids:
        type: "array"
        items:
          type: string
        minItems: 1
        description: "list of client IDs where to run the command"
      interpreter:
        type: "string"
        enum: [cmd, powershell]
        description: "command interpreter to use to execute the command. Is applicable only for windows clients. If not set 'cmd' is used by default"
      timeout_sec:
        type: "integer"
        description: "timeout in seconds to observe the command execution on each client separately. If not set a default timeout (60 seconds) is used"
      execute_concurrently:
        type: "boolean"
        description: "applicable only when multiple clients are specified. If true - execute the command concurrently on clients. If false - sequentially in order that is in 'client_ids'. By default is false"
      abort_on_error:
        type: "boolean"
        description: "applicable only when multiple clients are specified. Applicable only if 'execute_concurrently' is false. If true - abort the entire cycle if the execution fails on some client. By default is true"
  ExecuteScriptRequest:
    description: "Request that contains a remote script to execute by rport client(s) and other related properties"
    type: "object"
    properties:
      script:
        type: "string"
        description: "script to execute by rport client(s) in base64 format."
      cwd:
        type: "string"
        description: "current working directory where the script will be executed"
      is_sudo:
        type: "boolean"
        description: "execute the command as a sudo user"
      client_ids:
        type: "array"
        items:
          type: string
        minItems: 1
        description: "list of client IDs where to run the script"
      interpreter:
        type: "string"
        enum: [cmd, powershell, tacoscript]
        description: "command interpreter to use to execute the script. If not set 'cmd' is used by default on Windows, and '/bin/sh' on Unix. \n
        For tacoscript interpreter you should install tacoscript binary from here: https://github.com/cloudradar-monitoring/tacoscript#installation. \n
        It should also be available in the system path.\n
        Additionally, you can use interpreter aliases or full absolute paths to an interpreter of your choice (see https://oss.rport.io/docs/no14-scripts.html#scripts-execution for details)."
      timeout_sec:
        type: "integer"
        description: "timeout in seconds to observe the script execution on each client separately. If not set a default timeout (60 seconds) is used"
      execute_concurrently:
        type: "boolean"
        description: "applicable only when multiple clients are specified. If true - execute the script concurrently on clients. If false - sequentially in order that is in 'client_ids'. By default is false"
      abort_on_error:
        type: "boolean"
        description: "applicable only when multiple clients are specified. Applicable only if 'execute_concurrently' is false. If true - abort the entire cycle if the execution fails on some client. By default is true"
  LoginResponse:
    type: "object"
    description: "Response returned by `/login` endpoints"
    properties:
      token:
        type: "string"
        description: "Authorization JWT token. If 2fa or TotP is enabled, this token can only be used to verify delivered or generated code with the `/verify-2fa` endpoint. \n
        In the case with TotP, this token can be used to create the first secret with the /me/totp-secret endpoint."
      two_fa:
        type: "object"
        description: "2FA information. It's null when 2fa is disabled"
        properties:
          send_to:
            type: "string"
            description: "Recipient (email or pushover user key) that is used to send 2fa token to the user"
          delivery_method:
            type: "string"
            enum: ["email", "pushover", "totp_authenticator_app"]
            description: "Delivery method that is used to send 2fa token to the user. \n
            `totp_authenticator_app` value indicates that user has enabled time based one time passwords."
          totp_key_status:
            type: "string"
            enum: ["pending", "exists"]
            description: "If current user has generated a TotP secret key already, the result will be `existing` and `pending` otherwise"
  VaultEntryInput:
    type: "object"
    properties:
      client_id:
        type: "string"
        description: "Used to tie a document to a specific client where 0 means the document can be accessed from any client."
      required_group:
        type: "string"
        description: "if filled, users not belonging to this group are not allowed to store or read the decrypted value"
      key:
        type: "string"
        description: "[required] some string to identify the document"
      value:
        type: "string"
        description: "[required] value represents the encrypted `body` of a document. It should be provided as a plain text"
      type:
        type: "string"
        enum: &VAULT_VALUE_TYPE
          - "text"
          - "secret"
          - "markdown"
          - "string"
        description: "[required] Type of the secret value"
  VaultEntryOutputFull:
    type: "object"
    properties:
      client_id:
        type: "string"
        description: "Used to tie a document to a specific client where 0 means the document can be accessed from any client."
      required_group:
        type: "string"
        description: "if filled, users not belonging to this group are not allowed to store or read the decrypted value"
      key:
        type: "string"
        description: "some string to identify the document"
      type:
        type: "string"
        enum: *VAULT_VALUE_TYPE
        description: "Type of the secret value"
      value:
        type: "string"
        description: "decrypted value of the vault entry"
      id:
        type: "integer"
        description: "Unique internal id of a vault entry"
      created_at:
        type: "string"
        format: "data-time"
        description: "Date and time of vault entry creation"
      updated_at:
        type: "string"
        format: "data-time"
        description: "Date and time of vault entry last update"
      created_by:
        type: "string"
        description: "User name who created this vault entry"
      updated_by:
        type: "string"
        description: "User name who last updated this vault entry"
  VaultEntryOutputShort:
    type: "object"
    properties:
      client_id:
        type: "string"
        description: "Used to tie a document to a specific client where 0 means the document can be accessed from any client."
      key:
        type: "string"
        description: "some string to identify the document"
      id:
        type: "integer"
        description: "Unique internal id of a vault entry"
      created_at:
        type: "string"
        format: "data-time"
        description: "Date and time of vault entry creation"
      created_by:
        type: "string"
        description: "User name who created this vault entry"
  Script:
    type: "object"
    properties:
      name:
        type: "string"
        description: "User-friendly name of a script"
      id:
        type: "string"
        description: "unique internal identifier of a script in uuid4 format"
      created_at:
        type: "string"
        format: "data-time"
        description: "Date and time of script creation"
      created_by:
        type: "string"
        description: "User name who created this script"
      updated_at:
        type: "string"
        format: "data-time"
        description: "Date and time of script update"
      updated_by:
        type: "string"
        description: "User name who updated this script"
      interpreter:
        type: "string"
        description: "how will the script be executed on the client, e.g. /bin/sh, cmd.exe, powershell, tacoscript"
      cwd:
        type: "string"
        description: "current working directory, where the script should be executed"
      script:
        type: "string"
        description: "text of the script"
      is_sudo:
        type: "boolean"
        description: "if true, this script will be executed as a sudo user"
      tags:
        type: array
        description: "List of tags for the script"
        items:
          type: "string"
  ScriptInput:
    type: "object"
    properties:
      name:
        type: "string"
        description: "[required] User-friendly name of a script"
      script:
        type: "string"
        description: "[required] text of the script"
      interpreter:
        type: "string"
        description: "how will the script be executed on the client, e.g. /bin/sh, cmd.exe, powershell, tacoscript"
      cwd:
        type: "string"
        description: "current working directory, where the script should be executed"
      is_sudo:
        type: "boolean"
        description: "if true, this script will be executed as a sudo user"
      tags:
        type: array
        description: "List of tags for the script"
        items:
          type: "string"
  UpdatesStatus:
    type: "object"
    properties:
      refreshed:
        type: "string"
        format: "date-time"
        description: "When was the status refreshed"
      updates_available:
        type: "integer"
        description: "Number of updates available"
      security_updates_available:
        type: "integer"
        description: "Number of security updates available"
      updates_summaries:
        type: "array"
        description: "List of available updates"
        items:
          $ref: "#/definitions/UpdateSummary"
      reboot_pending:
        type: "boolean"
        description: "Is reboot required at the moment"
      error:
        type: "string"
        description: "Error that happened when refreshing status if any"
      hint:
        type: "string"
        description: "Suggested solution to the error if any"
  UpdateSummary:
    type: "object"
    properties:
      title:
        type: "string"
        description: "Title of the update"
      description:
        type: "string"
        description: "Description of the update"
      reboot_required:
        type: "boolean"
        description: "Whether the update requires reboot"
      is_security_update:
        type: "boolean"
        description: "Whether this is a security update"
  Command:
    type: "object"
    properties:
      name:
        type: "string"
        description: "User-friendly name of a command"
      id:
        type: "string"
        description: "unique internal identifier of a command in uuid4 format"
      created_at:
        type: "string"
        format: "data-time"
        description: "Date and time of command creation"
      created_by:
        type: "string"
        description: "User name who created this command"
      updated_at:
        type: "string"
        format: "data-time"
        description: "Date and time of last command update"
      updated_by:
        type: "string"
        description: "User name who last updated this command"
      cmd:
        type: "string"
        description: "text of the command"
      tags:
        type: array
        description: "List of tags for the script"
        items:
          type: "string"
  CommandInput:
    type: "object"
    properties:
      name:
        type: "string"
        description: "[required] User-friendly name of a commend"
      script:
        type: "string"
        description: "[required] text of the command"
      tags:
        type: array
        description: "List of tags for the script"
        items:
          type: "string"
  TotP:
    type: "object"
    properties:
      secret:
        type: "string"
        description: "Secret key for time based one time password Authenticator"
      qr:
        type: "string"
        description: "base64 encoded png image (200x200px) with the QR code, needed to add a rport account in an Authenticator app"
  AuditLog:
    type: "object"
    properties:
      timestamp:
        type: "string"
        format: "date-time"
        description: "Timestamp of the action"
      username:
        type: "string"
        description: "Username of the user that initiated the action"
      remote_ip:
        type: "string"
        description: "IP of the user that initiated the action"
      application:
        type: "string"
        description: "Part of the rport that the action belongs to"
      action:
        type: "string"
        description: "Action performed"
      affected_id:
        type: "string"
        description: "ID of the entity that action was executed on"
      client_id:
        type: "string"
        description: "ID of the client that has been affected"
      client_hostname:
        type: "string"
        description: "Hostname of the client that has been affected"
      request:
        type: "string"
        description: "Json blob that was used to request the action"
      response:
        type: "string"
        description: "Json blob that was the result of the action"
  GraphMetrics:
    type: "object"
    properties:
      timestamp:
        type: "string"
        format: "date-time"
        description: "Timestamp of measurement"
      cpu_usage_percent:
        properties:
          avg:
            type: "number"
            description: "cpu_usage_percent average"
          min:
            type: "number"
            description: "cpu_usage_percent minimum"
          max:
            type: "number"
            description: "cpu_usage_percent maximum"
      memory_usage_percent:
        properties:
          avg:
            type: "number"
            description: "memory_usage_percent average"
          min:
            type: "number"
            description: "memory_usage_percent minimum"
          max:
            type: "number"
            description: "memory_usage_percent maximum"
      io_usage_percent:
        properties:
          avg:
            type: "number"
            description: "io_usage_percent average"
          min:
            type: "number"
            description: "io_usage_percent minimum"
          max:
            type: "number"
            description: "io_usage_percent maximum"
  GraphMetricsGraph:
    type: "object"
    properties:
      timestamp:
        type: "string"
        format: "date-time"
        description: "Timestamp of measurement"
      cpu_usage_percent:
        properties:
          avg:
            type: "number"
            description: "cpu_usage_percent average"
          min:
            type: "number"
            description: "cpu_usage_percent minimum"
          max:
            type: "number"
            description: "cpu_usage_percent maximum"
      memory_usage_percent:
        properties:
          avg:
            type: "number"
            description: "memory_usage_percent average"
          min:
            type: "number"
            description: "memory_usage_percent minimum"
          max:
            type: "number"
            description: "memory_usage_percent maximum"
      io_usage_percent:
        properties:
          avg:
            type: "number"
            description: "io_usage_percent average"
          min:
            type: "number"
            description: "io_usage_percent minimum"
          max:
            type: "number"
            description: "io_usage_percent maximum"
      net_usage_percent_lan:
        properties:
          in_avg:
            type: "number"
            description: "net_usage_percent_lan average input"
          in_min:
            type: "number"
            description: "net_usage_percent_lan minimum input"
          in_max:
            type: "number"
            description: "net_usage_percent_lan maximum input"
          out_avg:
            type: "number"
            description: "net_usage_percent_lan average output"
          out_min:
            type: "number"
            description: "net_usage_percent_lan minimum output"
          out_max:
            type: "number"
            description: "net_usage_percent_lan maximum output"
      net_usage_bps_lan:
        properties:
          in_avg:
            type: "number"
            description: "net_usage_bps_lan average input"
          in_min:
            type: "number"
            description: "net_usage_bps_lan minimum input"
          in_max:
            type: "number"
            description: "net_usage_bps_lan maximum input"
          out_avg:
            type: "number"
            description: "net_usage_bps_lan average output"
          out_min:
            type: "number"
            description: "net_usage_bps_lan minimum output"
          out_max:
            type: "number"
            description: "net_usage_bps_lan maximum output"
      net_usage_percent_wan:
        properties:
          in_avg:
            type: "number"
            description: "net_usage_percent_wan average input"
          in_min:
            type: "number"
            description: "net_usage_percent_wan minimum input"
          in_max:
            type: "number"
            description: "net_usage_percent_wan maximum input"
          out_avg:
            type: "number"
            description: "net_usage_percent_wan average output"
          out_min:
            type: "number"
            description: "net_usage_percent_wan minimum output"
          out_max:
            type: "number"
            description: "net_usage_percent_wan maximum output"
      net_usage_bps_wan:
        properties:
          in_avg:
            type: "number"
            description: "net_usage_bps_wan average input"
          in_min:
            type: "number"
            description: "net_usage_bps_wan minimum input"
          in_max:
            type: "number"
            description: "net_usage_bps_wan maximum input"
          out_avg:
            type: "number"
            description: "net_usage_bps_wan average output"
          out_min:
            type: "number"
            description: "net_usage_bps_wan minimum output"
          out_max:
            type: "number"
            description: "net_usage_bps_wan maximum output"
  Metrics:
    type: "object"
    properties:
      timestamp:
        type: "string"
        format: "date-time"
        description: "Timestamp of measurement"
      cpu_usage_percent:
        type: "number"
        description: "cpu_usage_percent"
      memory_usage_percent:
        type: "number"
        description: "memory_usage_percent"
      io_usage_percent:
        type: "number"
        description: "io_usage_percent"
  Mountpoints:
    type: "object"
    properties:
      timestamp:
        type: "string"
        format: "date-time"
        description: "Timestamp of measurement"
      mountpoints:
        type: "string"
        description: "JSON encoded information about mountpoints"
  Processes:
    type: "object"
    properties:
      timestamp:
        type: "string"
        format: "date-time"
        description: "Timestamp of measurement"
      processes:
        type: "string"
        description: "JSON encoded information about processes"
  StoredTunnel:
    type: "object"
    properties:
      id:
        type: "string"
        description: "unique internal identifier of a stored tunnel in uuid4 format"
        readOnly: true
      created_at:
        type: "string"
        format: "data-time"
        description: "Date and time of stored tunnel creation"
        readOnly: true
      name:
        type: "string"
        description: "Name of the stored tunnel"
      remote_ip:
        type: "string"
        description: "Remote for the stored tunnel"
      remote_port:
        type: "integer"
        description: "Remote port for the stored tunnel"
      public_port:
        type: "integer"
        description: "Public port for the stored tunnel"
      scheme:
        type: "string"
        description: "URI scheme for the stored tunnel"
      acl:
        type: "string"
        description: "ACL for the stored tunnel"
      further_options:
        type: "object"
        description: "Further options for the stored tunnel"
  Schedule:
    type: "object"
    properties:
      id:
        type: "string"
        format: "uuid"
        description: "unique internal identifier of the schedule in uuid4 format"
        readOnly: true
      created_at:
        type: "string"
        format: "data-time"
        description: "Date and time of schedule creation"
        readOnly: true
      created_by:
        type: "string"
        description: "Username of the user who created the schedule"
        readOnly: true
      name:
        type: "string"
        description: "Name of the schedule"
      schedule:
        type: "string"
        example: "* * * * *"
        description: "Schedule in the cron format"
      type:
        type: "string"
        example: "command"
        description: "'command' or 'script'"
      client_ids:
        type: "array"
        items:
          type: "string"
        description: "Client IDs that schedule will be executed on"
      group_ids:
        type: "array"
        items:
          type: "string"
        description: "Group IDs that schedule will be executed on"
      command:
        type: "string"
        description: "Command to be executed, only for type 'command'"
      script:
        type: "string"
        description: "Base64 encoded script to be executed, only for type 'script'"
      interpreter:
        type: "string"
        description: "Interpreter for schedule execution, for details on this and other params see commands or scripts"
      cwd:
        type: "string"
        description: "Cwd for schedule execution"
      is_sudo:
        type: "boolean"
        description: "Is sudo for schedule execution"
      timeout_sec:
        type: "number"
        description: "Timeout for schedule execution"
      execute_concurrently:
        type: "boolean"
        description: "Whether to execute concurrently on all clients"
      abort_on_error:
        type: "boolean"
        description: "Abort on error for schedule execution"
      overlaps:
        type: "boolean"
        description: "Whether to start another schedule execution when previous is still in progress"
      last_execution:
        type: "object"
        readOnly: true
        properties:
          started_at:
            type: "string"
            format: "data-time"
            description: "Date and time of last schedule exeuction"
          client_count:
            type: "number"
            description: "Count of clients that schedule was last executed on"
          success_count:
            type: "number"
            description: "Count of clients that schedule was last successfully executed on"
          status:
            type: "string"
            description: "Status of last schedule execution (only available when `client_count=1`)"
          summary:
            type: "string"
            description: "Summary of last schedule execution (only available when `client_count=1`)"
  ServerUploadResponse:
    type: "object"
    properties:
      uuid:
        type: "string"
        description: "unique upload request identifier"
        readOnly: true
      filepath:
        type: "string"
        description: "Target path from input"
        readOnly: true
      size:
        type: "number"
        description: "File size in bytes"
  ClientUploadResponse:
    type: "object"
    properties:
      uuid:
        type: "string"
        description: "unique upload request identifier"
      client_id:
        type: "string"
        description: "client id"
      filepath:
        type: "string"
        description: "Target path where the file was copied to"
      size:
        type: "number"
        description: "File size in bytes"
      message:
        type: "string"
        description: "Custom message as an additional explanation to the status"
      status:
        type: "string"
        enum: ["success", "error", "ignored"]
        description: "`success` indicates successful file downloads on the client, however failures for chown and chmod operations are just reported as warnings.\n
        `error` status indicates upload failures, where message field will contain failure details. \n
        `ignored` is returned when the target file already exists and is not forced or no sync is needed"<|MERGE_RESOLUTION|>--- conflicted
+++ resolved
@@ -2587,13 +2587,9 @@
             Filter option `filter[<field>]` or `filter[timestamp][<op>]`.
             `<field>` can be one of `'username', 'remote_ip', 'application', 'action', 'affected_id', 'client_id', 'client_hostname'`.
             For example, `&filter[username]=admin` or `filter[timestamp][gt]=2021-10-28`, etc.
-<<<<<<< HEAD
             Multiple filters are possible.
             Wildcards `*` are supported in the filter `<value>`.
-=======
-            Multiple filters are possible. 
             *Note: Only members of the Administrators user group are allowed to filter by `username`. Returns 403 Forbidden if an unallowed filter is used.*
->>>>>>> 88e3584e
           required: false
           type: "string"
         - name: "page"
