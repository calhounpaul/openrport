## Client Authentication
<<<<<<< HEAD
The Rportd can read client credentials from three different sources.
1. A "hardcoded" single credentail pair
=======
The Rportd can read client auth credentials from three different sources.
1. A "hardcoded" single client credentials
>>>>>>> cb23c952
2. A file with client credentials
3. A database table

Which one you choose is an either-or decision. A mixed-mode is not supported.
<<<<<<< HEAD

If you select option 2 or 3 client access and the needed credentials can be managed through the API and the UI.

### Using a static credential
> **Caution:** A single static clientid-password pair is not recommended for productive use. If all your clients use the same credential you cannot expire clients individually. If the password falls into wrong hands you must reconfigure all your clients.

To use just a single pair consisting of a clientid and a password enter the following line to the server config(`rportd.config`) in the `[server]` section.
```
auth = "rport:a-strong-password12345"
```
Make sure no other auth option is enabled.
Reload rportd to activate the changes.
Quite simple. Now you can run a client using the username `rport` and the password `a-strong-password12345`. It can be done in two ways:
1. Use a command arg: `--auth rport:a-strong-password12345`
2. Enter the following line to the client config(`rport.config`) in the `[client]` section.
```
auth = "rport:a-strong-password12345"
```

### Using a file
If you want to have more than one credential, create a json file with the following structure.
=======
If (2) or (3) is enabled then managing client auth credentials can be done via the API.

### Using static credentials
To use just a single client auth credentials enter the following line to the server config(`rportd.config`) in the `[server]` section.
```
auth = "clientAuth1:1234"
```
Make sure no other auth option is enabled.
Reload rportd to activate the changes.
Quite simple. Now you can run a client using the client-auth-id `admin` and the password `123456`. It can be done in two ways:
1. Use a command arg: `--auth clientAuth1:1234`
2. Enter the following line to the client config(`rport.config`) in the `[client]` section.
```
auth = "clientAuth1:1234"
```

### Using a file
If you want to have more than one client auth credentials, create a json file with the following structure.
>>>>>>> cb23c952
```
{
    "clientAuth1": "1234",
    "admin":       "123456",
    "client1":     "yienei5Ch",
    "client2":     "ieRi1Noo2"
}
```
Using `/var/lib/rport/client-auth.json` is a good choice.

Enter the following line to your `rportd.config` in the `[server]` section.
```
auth_file = "/var/lib/rport/client-auth.json"
```
Make sure no other auth option is enabled.
Reload rportd to activate the changes.

The file is read only on start. Changes to the file, while rportd is running, have no effect.

If you want to manage the client authentication through the API make sure the auth file is writable by the rport user for example by executing `chown rport /var/lib/rport/client-auth.json`.

### Using a database table
Clients auth credentials can be read from and written to a database table.

To use the database client authentication you must set up a global database connection in the `[database]` section of `rportd.conf` first.
Only MySQL/MariaDB and SQLite3 are supported at the moment. The [example config](../rportd.example.conf) contains all explanations on how to set up the database connection.

The tables must be created manually.

**MySQL/MariaDB**

```sql
CREATE TABLE `clients_auth` (
  `id` varchar(100) PRIMARY KEY,
  `password` varchar(100) NOT NULL
) ENGINE=InnoDB DEFAULT CHARSET=utf8;
```

**SQLite3**

```sql
CREATE TABLE `clients_auth` (
  `id` varchar(100) PRIMARY KEY,
  `password` varchar(100) NOT NULL
);
```

Having the database set up, enter the following to the `[server]` section of the `rportd.conf` to specify the table names.
```
auth_table = "clients_auth"
```
Reload rportd to apply all changes.


### Manage client credentials via the API

<<<<<<< HEAD
The [`/clients` endpoint](https://petstore.swagger.io/?url=https://raw.githubusercontent.com/cloudradar-monitoring/rport/master/api-doc.yml#/Rport%20Client%20Auth%20Credentials) allows you to manage clients and credentials through the API.
This option is disabled if you use a single static username-password pair.
If you want to delegate the management of clients to a third-party app writing directly to the auth-file or the database, consider turning the endpoint off by activating the following lines in the `rportd.conf`.
=======
The [`/clients-auth` endpoint](https://petstore.swagger.io/?url=https://raw.githubusercontent.com/cloudradar-monitoring/rport/master/api-doc.yml#/Rport%20Client%20Auth%20Credentials) allows you to manage client auth credentials through the API.
This option is disabled, if you use a single static client auth credentials.
If you want to delegate the management of client auth credentials to a third-party app writing directly to the auth-file or the database, consider turning the endpoint off by activating the following lines in the `rportd.conf`.
>>>>>>> cb23c952
```
## If you want to delegate the creation and maintenance to an external tool
## you should turn {auth_write} off.
## The API will reject all writing access to the client auth with HTTP 403.
## Applies only to auth_file and auth_table
## Default: true
auth_write = false
```

List all client auth credentials.

```
curl -s -u admin:foobaz http://localhost:3000/api/v1/clients-auth|jq
{
  "data": [
    {
      "id": "clientAuth1",
      "password": "1234"
    },
    {
      "id": "client1",
      "password": "yienei5Ch"
    },
    {
      "id": "client2",
      "password": "ieRi1Noo2"
    }
  ]
}
```

Add a new client auth credentials

```
curl -X POST 'http://localhost:3000/api/v1/clients-auth' \
-u admin:foobaz \
-H 'Content-Type: application/json' \
--data-raw '{
    "id":"client3",
    "password":"hase243345"
}'
```<|MERGE_RESOLUTION|>--- conflicted
+++ resolved
@@ -1,29 +1,23 @@
 ## Client Authentication
-<<<<<<< HEAD
-The Rportd can read client credentials from three different sources.
+The Rportd can read client auth credentials from three different sources.
 1. A "hardcoded" single credentail pair
-=======
-The Rportd can read client auth credentials from three different sources.
-1. A "hardcoded" single client credentials
->>>>>>> cb23c952
 2. A file with client credentials
 3. A database table
 
 Which one you choose is an either-or decision. A mixed-mode is not supported.
-<<<<<<< HEAD
 
 If you select option 2 or 3 client access and the needed credentials can be managed through the API and the UI.
 
 ### Using a static credential
-> **Caution:** A single static clientid-password pair is not recommended for productive use. If all your clients use the same credential you cannot expire clients individually. If the password falls into wrong hands you must reconfigure all your clients.
+> **Caution:** A single static clientauthid-password pair is not recommended for productive use. If all your clients use the same credential you cannot expire clients individually. If the password falls into wrong hands you must reconfigure all your clients.
 
-To use just a single pair consisting of a clientid and a password enter the following line to the server config(`rportd.config`) in the `[server]` section.
+To use just a single pair consisting of a client-auth-id and a password enter the following line to the server config(`rportd.config`) in the `[server]` section.
 ```
 auth = "rport:a-strong-password12345"
 ```
 Make sure no other auth option is enabled.
 Reload rportd to activate the changes.
-Quite simple. Now you can run a client using the username `rport` and the password `a-strong-password12345`. It can be done in two ways:
+Quite simple. Now you can run a client using the client-auth-id `rport` and the password `a-strong-password12345`. It can be done in two ways:
 1. Use a command arg: `--auth rport:a-strong-password12345`
 2. Enter the following line to the client config(`rport.config`) in the `[client]` section.
 ```
@@ -32,26 +26,6 @@
 
 ### Using a file
 If you want to have more than one credential, create a json file with the following structure.
-=======
-If (2) or (3) is enabled then managing client auth credentials can be done via the API.
-
-### Using static credentials
-To use just a single client auth credentials enter the following line to the server config(`rportd.config`) in the `[server]` section.
-```
-auth = "clientAuth1:1234"
-```
-Make sure no other auth option is enabled.
-Reload rportd to activate the changes.
-Quite simple. Now you can run a client using the client-auth-id `admin` and the password `123456`. It can be done in two ways:
-1. Use a command arg: `--auth clientAuth1:1234`
-2. Enter the following line to the client config(`rport.config`) in the `[client]` section.
-```
-auth = "clientAuth1:1234"
-```
-
-### Using a file
-If you want to have more than one client auth credentials, create a json file with the following structure.
->>>>>>> cb23c952
 ```
 {
     "clientAuth1": "1234",
@@ -108,15 +82,9 @@
 
 ### Manage client credentials via the API
 
-<<<<<<< HEAD
-The [`/clients` endpoint](https://petstore.swagger.io/?url=https://raw.githubusercontent.com/cloudradar-monitoring/rport/master/api-doc.yml#/Rport%20Client%20Auth%20Credentials) allows you to manage clients and credentials through the API.
-This option is disabled if you use a single static username-password pair.
-If you want to delegate the management of clients to a third-party app writing directly to the auth-file or the database, consider turning the endpoint off by activating the following lines in the `rportd.conf`.
-=======
-The [`/clients-auth` endpoint](https://petstore.swagger.io/?url=https://raw.githubusercontent.com/cloudradar-monitoring/rport/master/api-doc.yml#/Rport%20Client%20Auth%20Credentials) allows you to manage client auth credentials through the API.
-This option is disabled, if you use a single static client auth credentials.
+The [`/clients-auth` endpoint](https://petstore.swagger.io/?url=https://raw.githubusercontent.com/cloudradar-monitoring/rport/master/api-doc.yml#/Rport%20Client%20Auth%20Credentials) allows you to manage clients and credentials through the API.
+This option is disabled if you use a single static clientauthid-password pair.
 If you want to delegate the management of client auth credentials to a third-party app writing directly to the auth-file or the database, consider turning the endpoint off by activating the following lines in the `rportd.conf`.
->>>>>>> cb23c952
 ```
 ## If you want to delegate the creation and maintenance to an external tool
 ## you should turn {auth_write} off.
