--- conflicted
+++ resolved
@@ -470,6 +470,19 @@
 This creates a user `admin` with the password `password`. To use another password, create the appropriate bcrypt hash
 [here](https://bcrypt-generator.com/) or use `htpasswd` on the command line.
 
+### Extended group permissions additional fields
+
+To enable the extended group permissions feature, the database must be upgraded with the following SQL statement:
+
+```sql
+ALTER TABLE `group_details` ADD COLUMN `tunnels_restricted` TEXT DEFAULT '{}';
+ALTER TABLE `group_details` ADD COLUMN `commands_restricted` TEXT DEFAULT '{}';
+```
+Upon start, the "Extended group permissions" feature will be in trial mode, if the fields are present in the database, but there is no Plus license installed.
+
+<!-- ED TODO: expand the main page that talks about permissions with the extended  -->
+<!-- ED TODO: add put api examples of creating extended permissions  -->
+
 ### API Usage examples
 
 To verify the user is able to authenticate execute:
@@ -512,21 +525,6 @@
 --data-raw '{"password": "4321ssap"}'
 ```
 
-<<<<<<< HEAD
-### Extended group permissions additional fields
-
-To enable the extended group permissions feature, the database must be upgraded with the following SQL statement:
-
-```sql
-ALTER TABLE `group_details` ADD COLUMN `tunnels_restricted` TEXT DEFAULT '{}';
-ALTER TABLE `group_details` ADD COLUMN `commands_restricted` TEXT DEFAULT '{}';
-```
-Upon start, the "Extended group permissions" feature will be in trial mode, if the fields are present in the database, but there is no Plus license installed.
-
-<!-- ED TODO: expand the main page that talks about permissions with the extended  -->
-<!-- ED TODO: add put api examples of creating extended permissions  -->
-
-=======
 ### Manage user from the command line
 
 Starting with RPort 0.9.11 the ability to manage users from the command line has been introduced. The allows adding
@@ -571,7 +569,6 @@
 ```shell
 rportd user change -u <USERNAME> -p -c /etc/rport/rportd.conf
 ```
->>>>>>> d5204204
 
 ## Enabling 2FA with an Authenticator app (TotP auth)
 
